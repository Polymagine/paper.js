/*!
 * Paper.js v0.10.2 - The Swiss Army Knife of Vector Graphics Scripting.
 * http://paperjs.org/
 *
 * Copyright (c) 2011 - 2016, Juerg Lehni & Jonathan Puckey
 * http://scratchdisk.com/ & http://jonathanpuckey.com/
 *
 * Distributed under the MIT license. See LICENSE file for details.
 *
 * All rights reserved.
 *
<<<<<<< HEAD
 * Date: Mon May 2 15:25:39 2016 +0200
=======
 * Date: Sat Jul 9 20:56:58 2016 +0200
>>>>>>> d54e1f5b
 *
 ***
 *
 * Straps.js - Class inheritance library with support for bean-style accessors
 *
 * Copyright (c) 2006 - 2016 Juerg Lehni
 * http://scratchdisk.com/
 *
 * Distributed under the MIT license.
 *
 ***
 *
 * Acorn.js
 * http://marijnhaverbeke.nl/acorn/
 *
 * Acorn is a tiny, fast JavaScript parser written in JavaScript,
 * created by Marijn Haverbeke and released under an MIT license.
 *
 */

var paper = function(self, undefined) {

var window = self ? self.window : require('./node/window'),
	document = window && window.document;

self = self || window;

var Base = new function() {
	var hidden = /^(statics|enumerable|beans|preserve)$/,

		forEach = [].forEach || function(iter, bind) {
			for (var i = 0, l = this.length; i < l; i++)
				iter.call(bind, this[i], i, this);
		},

		forIn = function(iter, bind) {
			for (var i in this)
				if (this.hasOwnProperty(i))
					iter.call(bind, this[i], i, this);
		},

		create = Object.create || function(proto) {
			return { __proto__: proto };
		},

		describe = Object.getOwnPropertyDescriptor || function(obj, name) {
			var get = obj.__lookupGetter__ && obj.__lookupGetter__(name);
			return get
					? { get: get, set: obj.__lookupSetter__(name),
						enumerable: true, configurable: true }
					: obj.hasOwnProperty(name)
						? { value: obj[name], enumerable: true,
							configurable: true, writable: true }
						: null;
		},

		_define = Object.defineProperty || function(obj, name, desc) {
			if ((desc.get || desc.set) && obj.__defineGetter__) {
				if (desc.get)
					obj.__defineGetter__(name, desc.get);
				if (desc.set)
					obj.__defineSetter__(name, desc.set);
			} else {
				obj[name] = desc.value;
			}
			return obj;
		},

		define = function(obj, name, desc) {
			delete obj[name];
			return _define(obj, name, desc);
		};

	function inject(dest, src, enumerable, beans, preserve) {
		var beansNames = {};

		function field(name, val) {
			val = val || (val = describe(src, name))
					&& (val.get ? val : val.value);
			if (typeof val === 'string' && val[0] === '#')
				val = dest[val.substring(1)] || val;
			var isFunc = typeof val === 'function',
				res = val,
				prev = preserve || isFunc && !val.base
						? (val && val.get ? name in dest : dest[name])
						: null,
				bean;
			if (!preserve || !prev) {
				if (isFunc && prev)
					val.base = prev;
				if (isFunc && beans !== false
						&& (bean = name.match(/^([gs]et|is)(([A-Z])(.*))$/)))
					beansNames[bean[3].toLowerCase() + bean[4]] = bean[2];
				if (!res || isFunc || !res.get || typeof res.get !== 'function'
						|| !Base.isPlainObject(res))
					res = { value: res, writable: true };
				if ((describe(dest, name)
						|| { configurable: true }).configurable) {
					res.configurable = true;
					res.enumerable = enumerable;
				}
				define(dest, name, res);
			}
		}
		if (src) {
			for (var name in src) {
				if (src.hasOwnProperty(name) && !hidden.test(name))
					field(name);
			}
			for (var name in beansNames) {
				var part = beansNames[name],
					set = dest['set' + part],
					get = dest['get' + part] || set && dest['is' + part];
				if (get && (beans === true || get.length === 0))
					field(name, { get: get, set: set });
			}
		}
		return dest;
	}

	function each(obj, iter, bind) {
		if (obj)
			('length' in obj && !obj.getLength
					&& typeof obj.length === 'number'
				? forEach
				: forIn).call(obj, iter, bind = bind || obj);
		return bind;
	}

	function set(obj, args, start) {
		for (var i = start, l = args.length; i < l; i++) {
			var props = args[i];
			for (var key in props)
				if (props.hasOwnProperty(key))
					obj[key] = props[key];
		}
		return obj;
	}

	return inject(function Base() {
		set(this, arguments, 0);
	}, {
		inject: function(src) {
			if (src) {
				var statics = src.statics === true ? src : src.statics,
					beans = src.beans,
					preserve = src.preserve;
				if (statics !== src)
					inject(this.prototype, src, src.enumerable, beans, preserve);
				inject(this, statics, true, beans, preserve);
			}
			for (var i = 1, l = arguments.length; i < l; i++)
				this.inject(arguments[i]);
			return this;
		},

		extend: function() {
			var base = this,
				ctor,
				proto;
			for (var i = 0, obj, l = arguments.length;
					i < l && !(ctor && proto); i++) {
				obj = arguments[i];
				ctor = ctor || obj.initialize;
				proto = proto || obj.prototype;
			}
			ctor = ctor || function() {
				base.apply(this, arguments);
			};
			proto = ctor.prototype = proto || create(this.prototype);
			define(proto, 'constructor',
					{ value: ctor, writable: true, configurable: true });
			inject(ctor, this, true);
			if (arguments.length)
				this.inject.apply(ctor, arguments);
			ctor.base = base;
			return ctor;
		}
	}, true).inject({
		inject: function() {
			for (var i = 0, l = arguments.length; i < l; i++) {
				var src = arguments[i];
				if (src)
					inject(this, src, src.enumerable, src.beans, src.preserve);
			}
			return this;
		},

		extend: function() {
			var res = create(this);
			return res.inject.apply(res, arguments);
		},

		each: function(iter, bind) {
			return each(this, iter, bind);
		},

		set: function() {
			return set(this, arguments, 0);
		},

		clone: function() {
			return new this.constructor(this);
		},

		statics: {
			each: each,
			create: create,
			define: define,
			describe: describe,

			set: function(obj) {
				return set(obj, arguments, 1);
			},

			clone: function(obj) {
				return set(new obj.constructor(), arguments, 0);
			},

			isPlainObject: function(obj) {
				var ctor = obj != null && obj.constructor;
				return ctor && (ctor === Object || ctor === Base
						|| ctor.name === 'Object');
			},

			pick: function(a, b) {
				return a !== undefined ? a : b;
			}
		}
	});
};

if (typeof module !== 'undefined')
	module.exports = Base;

Base.inject({
	toString: function() {
		return this._id != null
			?  (this._class || 'Object') + (this._name
				? " '" + this._name + "'"
				: ' @' + this._id)
			: '{ ' + Base.each(this, function(value, key) {
				if (!/^_/.test(key)) {
					var type = typeof value;
					this.push(key + ': ' + (type === 'number'
							? Formatter.instance.number(value)
							: type === 'string' ? "'" + value + "'" : value));
				}
			}, []).join(', ') + ' }';
	},

	getClassName: function() {
		return this._class || '';
	},

	importJSON: function(json) {
		return Base.importJSON(json, this);
	},

	exportJSON: function(options) {
		return Base.exportJSON(this, options);
	},

	toJSON: function() {
		return Base.serialize(this);
	},

	_set: function(props) {
		if (props && Base.isPlainObject(props))
			return Base.filter(this, props);
	},

	statics: {

		exports: {
			enumerable: true
		},

		extend: function extend() {
			var res = extend.base.apply(this, arguments),
				name = res.prototype._class;
			if (name && !Base.exports[name])
				Base.exports[name] = res;
			return res;
		},

		equals: function(obj1, obj2) {
			if (obj1 === obj2)
				return true;
			if (obj1 && obj1.equals)
				return obj1.equals(obj2);
			if (obj2 && obj2.equals)
				return obj2.equals(obj1);
			if (obj1 && obj2
					&& typeof obj1 === 'object' && typeof obj2 === 'object') {
				if (Array.isArray(obj1) && Array.isArray(obj2)) {
					var length = obj1.length;
					if (length !== obj2.length)
						return false;
					while (length--) {
						if (!Base.equals(obj1[length], obj2[length]))
							return false;
					}
				} else {
					var keys = Object.keys(obj1),
						length = keys.length;
					if (length !== Object.keys(obj2).length)
						return false;
					while (length--) {
						var key = keys[length];
						if (!(obj2.hasOwnProperty(key)
								&& Base.equals(obj1[key], obj2[key])))
							return false;
					}
				}
				return true;
			}
			return false;
		},

		read: function(list, start, options, length) {
			if (this === Base) {
				var value = this.peek(list, start);
				list.__index++;
				return value;
			}
			var proto = this.prototype,
				readIndex = proto._readIndex,
				index = start || readIndex && list.__index || 0;
			if (!length)
				length = list.length - index;
			var obj = list[index];
			if (obj instanceof this
				|| options && options.readNull && obj == null && length <= 1) {
				if (readIndex)
					list.__index = index + 1;
				return obj && options && options.clone ? obj.clone() : obj;
			}
			obj = Base.create(this.prototype);
			if (readIndex)
				obj.__read = true;
			obj = obj.initialize.apply(obj, index > 0 || length < list.length
				? Array.prototype.slice.call(list, index, index + length)
				: list) || obj;
			if (readIndex) {
				list.__index = index + obj.__read;
				obj.__read = undefined;
			}
			return obj;
		},

		peek: function(list, start) {
			return list[list.__index = start || list.__index || 0];
		},

		remain: function(list) {
			return list.length - (list.__index || 0);
		},

		readAll: function(list, start, options) {
			var res = [],
				entry;
			for (var i = start || 0, l = list.length; i < l; i++) {
				res.push(Array.isArray(entry = list[i])
						? this.read(entry, 0, options)
						: this.read(list, i, options, 1));
			}
			return res;
		},

		readNamed: function(list, name, start, options, length) {
			var value = this.getNamed(list, name),
				hasObject = value !== undefined;
			if (hasObject) {
				var filtered = list._filtered;
				if (!filtered) {
					filtered = list._filtered = Base.create(list[0]);
					filtered._filtering = list[0];
				}
				filtered[name] = undefined;
			}
			return this.read(hasObject ? [value] : list, start, options, length);
		},

		getNamed: function(list, name) {
			var arg = list[0];
			if (list._hasObject === undefined)
				list._hasObject = list.length === 1 && Base.isPlainObject(arg);
			if (list._hasObject)
				return name ? arg[name] : list._filtered || arg;
		},

		hasNamed: function(list, name) {
			return !!this.getNamed(list, name);
		},

		filter: function(dest, source, exclude) {
			var keys = Object.keys(source._filtering || source);
			for (var i = 0, l = keys.length; i < l; i++) {
				var key = keys[i];
				if (!(exclude && exclude[key])) {
					var value = source[key];
					if (value !== undefined)
						dest[key] = value;
				}
			}
			return dest;
		},

		isPlainValue: function(obj, asString) {
			return this.isPlainObject(obj) || Array.isArray(obj)
					|| asString && typeof obj === 'string';
		},

		serialize: function(obj, options, compact, dictionary) {
			options = options || {};

			var isRoot = !dictionary,
				res;
			if (isRoot) {
				options.formatter = new Formatter(options.precision);
				dictionary = {
					length: 0,
					definitions: {},
					references: {},
					add: function(item, create) {
						var id = '#' + item._id,
							ref = this.references[id];
						if (!ref) {
							this.length++;
							var res = create.call(item),
								name = item._class;
							if (name && res[0] !== name)
								res.unshift(name);
							this.definitions[id] = res;
							ref = this.references[id] = [id];
						}
						return ref;
					}
				};
			}
			if (obj && obj._serialize) {
				res = obj._serialize(options, dictionary);
				var name = obj._class;
				if (name && !obj._compactSerialize && (isRoot || !compact)
						&& res[0] !== name) {
					res.unshift(name);
				}
			} else if (Array.isArray(obj)) {
				res = [];
				for (var i = 0, l = obj.length; i < l; i++)
					res[i] = Base.serialize(obj[i], options, compact,
							dictionary);
			} else if (Base.isPlainObject(obj)) {
				res = {};
				var keys = Object.keys(obj);
				for (var i = 0, l = keys.length; i < l; i++) {
					var key = keys[i];
					res[key] = Base.serialize(obj[key], options, compact,
							dictionary);
				}
			} else if (typeof obj === 'number') {
				res = options.formatter.number(obj, options.precision);
			} else {
				res = obj;
			}
			return isRoot && dictionary.length > 0
					? [['dictionary', dictionary.definitions], res]
					: res;
		},

		deserialize: function(json, create, _data, _setDictionary, _isRoot) {
			var res = json,
				isFirst = !_data,
				hasDictionary = isFirst && json && json.length
					&& json[0][0] === 'dictionary';
			_data = _data || {};
			if (Array.isArray(json)) {
				var type = json[0],
					isDictionary = type === 'dictionary';
				if (json.length == 1 && /^#/.test(type)) {
					return _data.dictionary[type];
				}
				type = Base.exports[type];
				res = [];
				for (var i = type ? 1 : 0, l = json.length; i < l; i++) {
					res.push(Base.deserialize(json[i], create, _data,
							isDictionary, hasDictionary));
				}
				if (type) {
					var args = res;
					if (create) {
						res = create(type, args, isFirst || _isRoot);
					} else {
						res = Base.create(type.prototype);
						type.apply(res, args);
					}
				}
			} else if (Base.isPlainObject(json)) {
				res = {};
				if (_setDictionary)
					_data.dictionary = res;
				for (var key in json)
					res[key] = Base.deserialize(json[key], create, _data);
			}
			return hasDictionary ? res[1] : res;
		},

		exportJSON: function(obj, options) {
			var json = Base.serialize(obj, options);
			return options && options.asString === false
					? json
					: JSON.stringify(json);
		},

		importJSON: function(json, target) {
			return Base.deserialize(
					typeof json === 'string' ? JSON.parse(json) : json,
					function(ctor, args, isRoot) {
						var useTarget = isRoot && target
								&& target.constructor === ctor,
							obj = useTarget ? target
								: Base.create(ctor.prototype);
						if (args.length === 1 && obj instanceof Item
								&& (useTarget || !(obj instanceof Layer))) {
							var arg = args[0];
							if (Base.isPlainObject(arg))
								arg.insert = false;
						}
						(useTarget ? obj._set : ctor).apply(obj, args);
						if (useTarget)
							target = null;
						return obj;
					});
		},

		splice: function(list, items, index, remove) {
			var amount = items && items.length,
				append = index === undefined;
			index = append ? list.length : index;
			if (index > list.length)
				index = list.length;
			for (var i = 0; i < amount; i++)
				items[i]._index = index + i;
			if (append) {
				list.push.apply(list, items);
				return [];
			} else {
				var args = [index, remove];
				if (items)
					args.push.apply(args, items);
				var removed = list.splice.apply(list, args);
				for (var i = 0, l = removed.length; i < l; i++)
					removed[i]._index = undefined;
				for (var i = index + amount, l = list.length; i < l; i++)
					list[i]._index = i;
				return removed;
			}
		},

		capitalize: function(str) {
			return str.replace(/\b[a-z]/g, function(match) {
				return match.toUpperCase();
			});
		},

		camelize: function(str) {
			return str.replace(/-(.)/g, function(all, chr) {
				return chr.toUpperCase();
			});
		},

		hyphenate: function(str) {
			return str.replace(/([a-z])([A-Z])/g, '$1-$2').toLowerCase();
		}
	}
});

var Emitter = {
	on: function(type, func) {
		if (typeof type !== 'string') {
			Base.each(type, function(value, key) {
				this.on(key, value);
			}, this);
		} else {
			var types = this._eventTypes,
				entry = types && types[type],
				handlers = this._callbacks = this._callbacks || {};
			handlers = handlers[type] = handlers[type] || [];
			if (handlers.indexOf(func) === -1) {
				handlers.push(func);
				if (entry && entry.install && handlers.length === 1)
					entry.install.call(this, type);
			}
		}
		return this;
	},

	off: function(type, func) {
		if (typeof type !== 'string') {
			Base.each(type, function(value, key) {
				this.off(key, value);
			}, this);
			return;
		}
		var types = this._eventTypes,
			entry = types && types[type],
			handlers = this._callbacks && this._callbacks[type],
			index;
		if (handlers) {
			if (!func || (index = handlers.indexOf(func)) !== -1
					&& handlers.length === 1) {
				if (entry && entry.uninstall)
					entry.uninstall.call(this, type);
				delete this._callbacks[type];
			} else if (index !== -1) {
				handlers.splice(index, 1);
			}
		}
		return this;
	},

	once: function(type, func) {
		return this.on(type, function() {
			func.apply(this, arguments);
			this.off(type, func);
		});
	},

	emit: function(type, event) {
		var handlers = this._callbacks && this._callbacks[type];
		if (!handlers)
			return false;
		var args = [].slice.call(arguments, 1),
			setTarget = event && event.target && !event.currentTarget;
		handlers = handlers.slice();
		if (setTarget)
			event.currentTarget = this;
		for (var i = 0, l = handlers.length; i < l; i++) {
			if (handlers[i].apply(this, args) === false) {
				if (event && event.stop)
					event.stop();
				break;
		   }
		}
		if (setTarget)
			delete event.currentTarget;
		return true;
	},

	responds: function(type) {
		return !!(this._callbacks && this._callbacks[type]);
	},

	attach: '#on',
	detach: '#off',
	fire: '#emit',

	_installEvents: function(install) {
		var types = this._eventTypes,
			handlers = this._callbacks,
			key = install ? 'install' : 'uninstall';
		if (types) {
			for (var type in handlers) {
				if (handlers[type].length > 0) {
					var entry = types[type],
						func = entry && entry[key];
					if (func)
						func.call(this, type);
				}
		}
		}
	},

	statics: {
		inject: function inject(src) {
			var events = src._events;
			if (events) {
				var types = {};
				Base.each(events, function(entry, key) {
					var isString = typeof entry === 'string',
						name = isString ? entry : key,
						part = Base.capitalize(name),
						type = name.substring(2).toLowerCase();
					types[type] = isString ? {} : entry;
					name = '_' + name;
					src['get' + part] = function() {
						return this[name];
					};
					src['set' + part] = function(func) {
						var prev = this[name];
						if (prev)
							this.off(type, prev);
						if (func)
							this.on(type, func);
						this[name] = func;
					};
				});
				src._eventTypes = types;
			}
			return inject.base.apply(this, arguments);
		}
	}
};

var PaperScope = Base.extend({
	_class: 'PaperScope',

	initialize: function PaperScope() {
		paper = this;
		this.settings = new Base({
			applyMatrix: true,
			insertItems: true,
			handleSize: 4,
			hitTolerance: 0
		});
		this.project = null;
		this.projects = [];
		this.tools = [];
		this.palettes = [];
		this._id = PaperScope._id++;
		PaperScope._scopes[this._id] = this;
		var proto = PaperScope.prototype;
		if (!this.support) {
			var ctx = CanvasProvider.getContext(1, 1) || {};
			proto.support = {
				nativeDash: 'setLineDash' in ctx || 'mozDash' in ctx,
				nativeBlendModes: BlendMode.nativeModes
			};
			CanvasProvider.release(ctx);
		}
		if (!this.agent) {
			var user = self.navigator.userAgent.toLowerCase(),
				os = (/(darwin|win|mac|linux|freebsd|sunos)/.exec(user)||[])[0],
				platform = os === 'darwin' ? 'mac' : os,
				agent = proto.agent = proto.browser = { platform: platform };
			if (platform)
				agent[platform] = true;
			user.replace(
				/(opera|chrome|safari|webkit|firefox|msie|trident|atom|node)\/?\s*([.\d]+)(?:.*version\/([.\d]+))?(?:.*rv\:v?([.\d]+))?/g,
				function(all, n, v1, v2, rv) {
					if (!agent.chrome) {
						var v = n === 'opera' ? v2 :
								/^(node|trident)$/.test(n) ? rv : v1;
						agent.version = v;
						agent.versionNumber = parseFloat(v);
						n = n === 'trident' ? 'msie' : n;
						agent.name = n;
						agent[n] = true;
					}
				}
			);
			if (agent.chrome)
				delete agent.webkit;
			if (agent.atom)
				delete agent.chrome;
		}
	},

	version: "0.10.2",

	getView: function() {
		var project = this.project;
		return project && project._view;
	},

	getPaper: function() {
		return this;
	},

	execute: function(code, options) {
		paper.PaperScript.execute(code, this, options);
		View.updateFocus();
	},

	install: function(scope) {
		var that = this;
		Base.each(['project', 'view', 'tool'], function(key) {
			Base.define(scope, key, {
				configurable: true,
				get: function() {
					return that[key];
				}
			});
		});
		for (var key in this)
			if (!/^_/.test(key) && this[key])
				scope[key] = this[key];
	},

	setup: function(element) {
		paper = this;
		this.project = new Project(element);
		return this;
	},

	createCanvas: function(width, height) {
		return CanvasProvider.getCanvas(width, height);
	},

	activate: function() {
		paper = this;
	},

	clear: function() {
		var projects = this.projects,
			tools = this.tools,
			palettes = this.palettes;
		for (var i = projects.length - 1; i >= 0; i--)
			projects[i].remove();
		for (var i = tools.length - 1; i >= 0; i--)
			tools[i].remove();
		for (var i = palettes.length - 1; i >= 0; i--)
			palettes[i].remove();
	},

	remove: function() {
		this.clear();
		delete PaperScope._scopes[this._id];
	},

	statics: new function() {
		function handleAttribute(name) {
			name += 'Attribute';
			return function(el, attr) {
				return el[name](attr) || el[name]('data-paper-' + attr);
			};
		}

		return {
			_scopes: {},
			_id: 0,

			get: function(id) {
				return this._scopes[id] || null;
			},

			getAttribute: handleAttribute('get'),
			hasAttribute: handleAttribute('has')
		};
	}
});

var PaperScopeItem = Base.extend(Emitter, {

	initialize: function(activate) {
		this._scope = paper;
		this._index = this._scope[this._list].push(this) - 1;
		if (activate || !this._scope[this._reference])
			this.activate();
	},

	activate: function() {
		if (!this._scope)
			return false;
		var prev = this._scope[this._reference];
		if (prev && prev !== this)
			prev.emit('deactivate');
		this._scope[this._reference] = this;
		this.emit('activate', prev);
		return true;
	},

	isActive: function() {
		return this._scope[this._reference] === this;
	},

	remove: function() {
		if (this._index == null)
			return false;
		Base.splice(this._scope[this._list], null, this._index, 1);
		if (this._scope[this._reference] == this)
			this._scope[this._reference] = null;
		this._scope = null;
		return true;
	},

	getView: function() {
		return this._scope.getView();
	}
});

var Formatter = Base.extend({
	initialize: function(precision) {
		this.precision = Base.pick(precision, 5);
		this.multiplier = Math.pow(10, this.precision);
	},

	number: function(val) {
		return this.precision < 16
				? Math.round(val * this.multiplier) / this.multiplier : val;
	},

	pair: function(val1, val2, separator) {
		return this.number(val1) + (separator || ',') + this.number(val2);
	},

	point: function(val, separator) {
		return this.number(val.x) + (separator || ',') + this.number(val.y);
	},

	size: function(val, separator) {
		return this.number(val.width) + (separator || ',')
				+ this.number(val.height);
	},

	rectangle: function(val, separator) {
		return this.point(val, separator) + (separator || ',')
				+ this.size(val, separator);
	}
});

Formatter.instance = new Formatter();

var Numerical = new function() {

	var abscissas = [
		[  0.5773502691896257645091488],
		[0,0.7745966692414833770358531],
		[  0.3399810435848562648026658,0.8611363115940525752239465],
		[0,0.5384693101056830910363144,0.9061798459386639927976269],
		[  0.2386191860831969086305017,0.6612093864662645136613996,0.9324695142031520278123016],
		[0,0.4058451513773971669066064,0.7415311855993944398638648,0.9491079123427585245261897],
		[  0.1834346424956498049394761,0.5255324099163289858177390,0.7966664774136267395915539,0.9602898564975362316835609],
		[0,0.3242534234038089290385380,0.6133714327005903973087020,0.8360311073266357942994298,0.9681602395076260898355762],
		[  0.1488743389816312108848260,0.4333953941292471907992659,0.6794095682990244062343274,0.8650633666889845107320967,0.9739065285171717200779640],
		[0,0.2695431559523449723315320,0.5190961292068118159257257,0.7301520055740493240934163,0.8870625997680952990751578,0.9782286581460569928039380],
		[  0.1252334085114689154724414,0.3678314989981801937526915,0.5873179542866174472967024,0.7699026741943046870368938,0.9041172563704748566784659,0.9815606342467192506905491],
		[0,0.2304583159551347940655281,0.4484927510364468528779129,0.6423493394403402206439846,0.8015780907333099127942065,0.9175983992229779652065478,0.9841830547185881494728294],
		[  0.1080549487073436620662447,0.3191123689278897604356718,0.5152486363581540919652907,0.6872929048116854701480198,0.8272013150697649931897947,0.9284348836635735173363911,0.9862838086968123388415973],
		[0,0.2011940939974345223006283,0.3941513470775633698972074,0.5709721726085388475372267,0.7244177313601700474161861,0.8482065834104272162006483,0.9372733924007059043077589,0.9879925180204854284895657],
		[  0.0950125098376374401853193,0.2816035507792589132304605,0.4580167776572273863424194,0.6178762444026437484466718,0.7554044083550030338951012,0.8656312023878317438804679,0.9445750230732325760779884,0.9894009349916499325961542]
	];

	var weights = [
		[1],
		[0.8888888888888888888888889,0.5555555555555555555555556],
		[0.6521451548625461426269361,0.3478548451374538573730639],
		[0.5688888888888888888888889,0.4786286704993664680412915,0.2369268850561890875142640],
		[0.4679139345726910473898703,0.3607615730481386075698335,0.1713244923791703450402961],
		[0.4179591836734693877551020,0.3818300505051189449503698,0.2797053914892766679014678,0.1294849661688696932706114],
		[0.3626837833783619829651504,0.3137066458778872873379622,0.2223810344533744705443560,0.1012285362903762591525314],
		[0.3302393550012597631645251,0.3123470770400028400686304,0.2606106964029354623187429,0.1806481606948574040584720,0.0812743883615744119718922],
		[0.2955242247147528701738930,0.2692667193099963550912269,0.2190863625159820439955349,0.1494513491505805931457763,0.0666713443086881375935688],
		[0.2729250867779006307144835,0.2628045445102466621806889,0.2331937645919904799185237,0.1862902109277342514260976,0.1255803694649046246346943,0.0556685671161736664827537],
		[0.2491470458134027850005624,0.2334925365383548087608499,0.2031674267230659217490645,0.1600783285433462263346525,0.1069393259953184309602547,0.0471753363865118271946160],
		[0.2325515532308739101945895,0.2262831802628972384120902,0.2078160475368885023125232,0.1781459807619457382800467,0.1388735102197872384636018,0.0921214998377284479144218,0.0404840047653158795200216],
		[0.2152638534631577901958764,0.2051984637212956039659241,0.1855383974779378137417166,0.1572031671581935345696019,0.1215185706879031846894148,0.0801580871597602098056333,0.0351194603317518630318329],
		[0.2025782419255612728806202,0.1984314853271115764561183,0.1861610000155622110268006,0.1662692058169939335532009,0.1395706779261543144478048,0.1071592204671719350118695,0.0703660474881081247092674,0.0307532419961172683546284],
		[0.1894506104550684962853967,0.1826034150449235888667637,0.1691565193950025381893121,0.1495959888165767320815017,0.1246289712555338720524763,0.0951585116824927848099251,0.0622535239386478928628438,0.0271524594117540948517806]
	];

	var abs = Math.abs,
		sqrt = Math.sqrt,
		pow = Math.pow,
		log2 = Math.log2 || function(x) {
			return Math.log(x) * Math.LOG2E;
		},
		EPSILON = 1e-12,
		MACHINE_EPSILON = 1.12e-16;

	function clamp(value, min, max) {
		return value < min ? min : value > max ? max : value;
	}

	function getDiscriminant(a, b, c) {
		function split(v) {
			var x = v * 134217729,
				y = v - x,
				hi = y + x,
				lo = v - hi;
			return [hi, lo];
		}

		var D = b * b - a * c,
			E = b * b + a * c;
		if (abs(D) * 3 < E) {
			var ad = split(a),
				bd = split(b),
				cd = split(c),
				p = b * b,
				dp = (bd[0] * bd[0] - p + 2 * bd[0] * bd[1]) + bd[1] * bd[1],
				q = a * c,
				dq = (ad[0] * cd[0] - q + ad[0] * cd[1] + ad[1] * cd[0])
						+ ad[1] * cd[1];
			D = (p - q) + (dp - dq);
		}
		return D;
	}

	function getNormalizationFactor() {
		var norm = Math.max.apply(Math, arguments);
		return norm && (norm < 1e-8 || norm > 1e8)
				? pow(2, -Math.round(log2(norm)))
				: 0;
	}

	return {
		TOLERANCE: 1e-6,
		EPSILON: EPSILON,
		MACHINE_EPSILON: MACHINE_EPSILON,
		CURVETIME_EPSILON: 4e-7,
		GEOMETRIC_EPSILON: 2e-7,
		WINDING_EPSILON: 2e-7,
		TRIGONOMETRIC_EPSILON: 1e-7,
		CLIPPING_EPSILON: 1e-9,
		KAPPA: 4 * (sqrt(2) - 1) / 3,

		isZero: function(val) {
			return val >= -EPSILON && val <= EPSILON;
		},

		clamp: clamp,

		integrate: function(f, a, b, n) {
			var x = abscissas[n - 2],
				w = weights[n - 2],
				A = (b - a) * 0.5,
				B = A + a,
				i = 0,
				m = (n + 1) >> 1,
				sum = n & 1 ? w[i++] * f(B) : 0;
			while (i < m) {
				var Ax = A * x[i];
				sum += w[i++] * (f(B + Ax) + f(B - Ax));
			}
			return A * sum;
		},

		findRoot: function(f, df, x, a, b, n, tolerance) {
			for (var i = 0; i < n; i++) {
				var fx = f(x),
					dx = fx / df(x),
					nx = x - dx;
				if (abs(dx) < tolerance)
					return nx;
				if (fx > 0) {
					b = x;
					x = nx <= a ? (a + b) * 0.5 : nx;
				} else {
					a = x;
					x = nx >= b ? (a + b) * 0.5 : nx;
				}
			}
			return x;
		},

		solveQuadratic: function(a, b, c, roots, min, max) {
			var x1, x2 = Infinity;
			if (abs(a) < EPSILON) {
				if (abs(b) < EPSILON)
					return abs(c) < EPSILON ? -1 : 0;
				x1 = -c / b;
			} else {
				b *= -0.5;
				var D = getDiscriminant(a, b, c);
				if (D && abs(D) < MACHINE_EPSILON) {
					var f = getNormalizationFactor(abs(a), abs(b), abs(c));
					if (f) {
						a *= f;
						b *= f;
						c *= f;
						D = getDiscriminant(a, b, c);
					}
				}
				if (D >= -MACHINE_EPSILON) {
					var Q = D < 0 ? 0 : sqrt(D),
						R = b + (b < 0 ? -Q : Q);
					if (R === 0) {
						x1 = c / a;
						x2 = -x1;
					} else {
						x1 = R / a;
						x2 = c / R;
					}
				}
			}
			var count = 0,
				boundless = min == null,
				minB = min - EPSILON,
				maxB = max + EPSILON;
			if (isFinite(x1) && (boundless || x1 > minB && x1 < maxB))
				roots[count++] = boundless ? x1 : clamp(x1, min, max);
			if (x2 !== x1
					&& isFinite(x2) && (boundless || x2 > minB && x2 < maxB))
				roots[count++] = boundless ? x2 : clamp(x2, min, max);
			return count;
		},

		solveCubic: function(a, b, c, d, roots, min, max) {
			var f = getNormalizationFactor(abs(a), abs(b), abs(c), abs(d)),
				x, b1, c2, qd, q;
			if (f) {
				a *= f;
				b *= f;
				c *= f;
				d *= f;
			}

			function evaluate(x0) {
				x = x0;
				var tmp = a * x;
				b1 = tmp + b;
				c2 = b1 * x + c;
				qd = (tmp + b1) * x + c2;
				q = c2 * x + d;
			}

			if (abs(a) < EPSILON) {
				a = b;
				b1 = c;
				c2 = d;
				x = Infinity;
			} else if (abs(d) < EPSILON) {
				b1 = b;
				c2 = c;
				x = 0;
			} else {
<<<<<<< HEAD
				var ec = 1 + MACHINE_EPSILON,
					x0, q, qd, t, r, s, tmp;
				x = -(b / a) / 3;
				tmp = a * x;
				b1 = tmp + b;
				c2 = b1 * x + c;
				qd = (tmp + b1) * x + c2;
				q = c2 * x + d;
				t = q /a;
				r = pow(abs(t), 1/3);
				s = t < 0 ? -1 : 1;
				t = -qd / a;
				r = t > 0 ? 1.3247179572 * Math.max(r, sqrt(t)) : r;
				x0 = x - s * r;
				if (x0 !== x) {
					do {
						x = x0;
						tmp = a * x;
						b1 = tmp + b;
						c2 = b1 * x + c;
						qd = (tmp + b1) * x + c2;
						q = c2 * x + d;
						x0 = qd === 0 ? x : x - q / qd / ec;
						if (x0 === x) {
							x = x0;
							break;
						}
=======
				evaluate(-(b / a) / 3);
				var t = q / a,
					r = pow(abs(t), 1/3),
					s = t < 0 ? -1 : 1,
					td = -qd / a,
					rd = td > 0 ? 1.324717957244746 * Math.max(r, sqrt(td)) : r,
					x0 = x - s * rd;
				if (x0 !== x) {
					do {
						evaluate(x0);
						x0 = qd === 0 ? x : x - q / qd / (1 + MACHINE_EPSILON);
>>>>>>> d54e1f5b
					} while (s * x0 > s * x);
					if (abs(a) * x * x > abs(d / x)) {
						c2 = -d / x;
						b1 = (c2 - c) / x;
					}
				}
			}
			var count = Numerical.solveQuadratic(a, b1, c2, roots, min, max),
				boundless = min == null;
			if (isFinite(x) && (count === 0
					|| count > 0 && x !== roots[0] && x !== roots[1])
					&& (boundless || x > min - EPSILON && x < max + EPSILON))
				roots[count++] = boundless ? x : clamp(x, min, max);
			return count;
		}
	};
};

var UID = {
	_id: 1,
	_pools: {},

	get: function(name) {
		if (name) {
			var pool = this._pools[name];
			if (!pool)
				pool = this._pools[name] = { _id: 1 };
			return pool._id++;
		} else {
			return this._id++;
		}
	}
};

var Point = Base.extend({
	_class: 'Point',
	_readIndex: true,

	initialize: function Point(arg0, arg1) {
		var type = typeof arg0;
		if (type === 'number') {
			var hasY = typeof arg1 === 'number';
			this.x = arg0;
			this.y = hasY ? arg1 : arg0;
			if (this.__read)
				this.__read = hasY ? 2 : 1;
		} else if (type === 'undefined' || arg0 === null) {
			this.x = this.y = 0;
			if (this.__read)
				this.__read = arg0 === null ? 1 : 0;
		} else {
			var obj = type === 'string' ? arg0.split(/[\s,]+/) || [] : arg0;
			if (Array.isArray(obj)) {
				this.x = obj[0];
				this.y = obj.length > 1 ? obj[1] : obj[0];
			} else if ('x' in obj) {
				this.x = obj.x;
				this.y = obj.y;
			} else if ('width' in obj) {
				this.x = obj.width;
				this.y = obj.height;
			} else if ('angle' in obj) {
				this.x = obj.length;
				this.y = 0;
				this.setAngle(obj.angle);
			} else {
				this.x = this.y = 0;
				if (this.__read)
					this.__read = 0;
			}
			if (this.__read)
				this.__read = 1;
		}
	},

	set: function(x, y) {
		this.x = x;
		this.y = y;
		return this;
	},

	equals: function(point) {
		return this === point || point
				&& (this.x === point.x && this.y === point.y
					|| Array.isArray(point)
						&& this.x === point[0] && this.y === point[1])
				|| false;
	},

	clone: function() {
		return new Point(this.x, this.y);
	},

	toString: function() {
		var f = Formatter.instance;
		return '{ x: ' + f.number(this.x) + ', y: ' + f.number(this.y) + ' }';
	},

	_serialize: function(options) {
		var f = options.formatter;
		return [f.number(this.x), f.number(this.y)];
	},

	getLength: function() {
		return Math.sqrt(this.x * this.x + this.y * this.y);
	},

	setLength: function(length) {
		if (this.isZero()) {
			var angle = this._angle || 0;
			this.set(
				Math.cos(angle) * length,
				Math.sin(angle) * length
			);
		} else {
			var scale = length / this.getLength();
			if (Numerical.isZero(scale))
				this.getAngle();
			this.set(
				this.x * scale,
				this.y * scale
			);
		}
	},
	getAngle: function() {
		return this.getAngleInRadians.apply(this, arguments) * 180 / Math.PI;
	},

	setAngle: function(angle) {
		this.setAngleInRadians.call(this, angle * Math.PI / 180);
	},

	getAngleInDegrees: '#getAngle',
	setAngleInDegrees: '#setAngle',

	getAngleInRadians: function() {
		if (!arguments.length) {
			return this.isZero()
					? this._angle || 0
					: this._angle = Math.atan2(this.y, this.x);
		} else {
			var point = Point.read(arguments),
				div = this.getLength() * point.getLength();
			if (Numerical.isZero(div)) {
				return NaN;
			} else {
				var a = this.dot(point) / div;
				return Math.acos(a < -1 ? -1 : a > 1 ? 1 : a);
			}
		}
	},

	setAngleInRadians: function(angle) {
		this._angle = angle;
		if (!this.isZero()) {
			var length = this.getLength();
			this.set(
				Math.cos(angle) * length,
				Math.sin(angle) * length
			);
		}
	},

	getQuadrant: function() {
		return this.x >= 0 ? this.y >= 0 ? 1 : 4 : this.y >= 0 ? 2 : 3;
	}
}, {
	beans: false,

	getDirectedAngle: function() {
		var point = Point.read(arguments);
		return Math.atan2(this.cross(point), this.dot(point)) * 180 / Math.PI;
	},

	getDistance: function() {
		var point = Point.read(arguments),
			x = point.x - this.x,
			y = point.y - this.y,
			d = x * x + y * y,
			squared = Base.read(arguments);
		return squared ? d : Math.sqrt(d);
	},

	normalize: function(length) {
		if (length === undefined)
			length = 1;
		var current = this.getLength(),
			scale = current !== 0 ? length / current : 0,
			point = new Point(this.x * scale, this.y * scale);
		if (scale >= 0)
			point._angle = this._angle;
		return point;
	},

	rotate: function(angle, center) {
		if (angle === 0)
			return this.clone();
		angle = angle * Math.PI / 180;
		var point = center ? this.subtract(center) : this,
			sin = Math.sin(angle),
			cos = Math.cos(angle);
		point = new Point(
			point.x * cos - point.y * sin,
			point.x * sin + point.y * cos
		);
		return center ? point.add(center) : point;
	},

	transform: function(matrix) {
		return matrix ? matrix._transformPoint(this) : this;
	},

	add: function() {
		var point = Point.read(arguments);
		return new Point(this.x + point.x, this.y + point.y);
	},

	subtract: function() {
		var point = Point.read(arguments);
		return new Point(this.x - point.x, this.y - point.y);
	},

	multiply: function() {
		var point = Point.read(arguments);
		return new Point(this.x * point.x, this.y * point.y);
	},

	divide: function() {
		var point = Point.read(arguments);
		return new Point(this.x / point.x, this.y / point.y);
	},

	modulo: function() {
		var point = Point.read(arguments);
		return new Point(this.x % point.x, this.y % point.y);
	},

	negate: function() {
		return new Point(-this.x, -this.y);
	},

	isInside: function() {
		return Rectangle.read(arguments).contains(this);
	},

	isClose: function() {
		var point = Point.read(arguments),
			tolerance = Base.read(arguments);
		return this.getDistance(point) <= tolerance;
	},

	isCollinear: function() {
		var point = Point.read(arguments);
		return Point.isCollinear(this.x, this.y, point.x, point.y);
	},

	isColinear: '#isCollinear',

	isOrthogonal: function() {
		var point = Point.read(arguments);
		return Point.isOrthogonal(this.x, this.y, point.x, point.y);
	},

	isZero: function() {
		return Numerical.isZero(this.x) && Numerical.isZero(this.y);
	},

	isNaN: function() {
		return isNaN(this.x) || isNaN(this.y);
	},

	dot: function() {
		var point = Point.read(arguments);
		return this.x * point.x + this.y * point.y;
	},

	cross: function() {
		var point = Point.read(arguments);
		return this.x * point.y - this.y * point.x;
	},

	project: function() {
		var point = Point.read(arguments),
			scale = point.isZero() ? 0 : this.dot(point) / point.dot(point);
		return new Point(
			point.x * scale,
			point.y * scale
		);
	},

	statics: {
		min: function() {
			var point1 = Point.read(arguments),
				point2 = Point.read(arguments);
			return new Point(
				Math.min(point1.x, point2.x),
				Math.min(point1.y, point2.y)
			);
		},

		max: function() {
			var point1 = Point.read(arguments),
				point2 = Point.read(arguments);
			return new Point(
				Math.max(point1.x, point2.x),
				Math.max(point1.y, point2.y)
			);
		},

		random: function() {
			return new Point(Math.random(), Math.random());
		},

		isCollinear: function(x1, y1, x2, y2) {
			return Math.abs(x1 * y2 - y1 * x2)
					<= Math.sqrt((x1 * x1 + y1 * y1) * (x2 * x2 + y2 * y2))
						* 1e-7;
		},

		isOrthogonal: function(x1, y1, x2, y2) {
			return Math.abs(x1 * x2 + y1 * y2)
					<= Math.sqrt((x1 * x1 + y1 * y1) * (x2 * x2 + y2 * y2))
						* 1e-7;
		}
	}
}, Base.each(['round', 'ceil', 'floor', 'abs'], function(key) {
	var op = Math[key];
	this[key] = function() {
		return new Point(op(this.x), op(this.y));
	};
}, {}));

var LinkedPoint = Point.extend({
	initialize: function Point(x, y, owner, setter) {
		this._x = x;
		this._y = y;
		this._owner = owner;
		this._setter = setter;
	},

	set: function(x, y, _dontNotify) {
		this._x = x;
		this._y = y;
		if (!_dontNotify)
			this._owner[this._setter](this);
		return this;
	},

	getX: function() {
		return this._x;
	},

	setX: function(x) {
		this._x = x;
		this._owner[this._setter](this);
	},

	getY: function() {
		return this._y;
	},

	setY: function(y) {
		this._y = y;
		this._owner[this._setter](this);
	},

	isSelected: function() {
		return !!(this._owner._selection & this._getSelection());
	},

	setSelected: function(selected) {
		this._owner.changeSelection(this._getSelection(), selected);
	},

	_getSelection: function() {
		return this._setter === 'setPosition' ? 4 : 0;
	}
});

var Size = Base.extend({
	_class: 'Size',
	_readIndex: true,

	initialize: function Size(arg0, arg1) {
		var type = typeof arg0;
		if (type === 'number') {
			var hasHeight = typeof arg1 === 'number';
			this.width = arg0;
			this.height = hasHeight ? arg1 : arg0;
			if (this.__read)
				this.__read = hasHeight ? 2 : 1;
		} else if (type === 'undefined' || arg0 === null) {
			this.width = this.height = 0;
			if (this.__read)
				this.__read = arg0 === null ? 1 : 0;
		} else {
			var obj = type === 'string' ? arg0.split(/[\s,]+/) || [] : arg0;
			if (Array.isArray(obj)) {
				this.width = obj[0];
				this.height = obj.length > 1 ? obj[1] : obj[0];
			} else if ('width' in obj) {
				this.width = obj.width;
				this.height = obj.height;
			} else if ('x' in obj) {
				this.width = obj.x;
				this.height = obj.y;
			} else {
				this.width = this.height = 0;
				if (this.__read)
					this.__read = 0;
			}
			if (this.__read)
				this.__read = 1;
		}
	},

	set: function(width, height) {
		this.width = width;
		this.height = height;
		return this;
	},

	equals: function(size) {
		return size === this || size && (this.width === size.width
				&& this.height === size.height
				|| Array.isArray(size) && this.width === size[0]
					&& this.height === size[1]) || false;
	},

	clone: function() {
		return new Size(this.width, this.height);
	},

	toString: function() {
		var f = Formatter.instance;
		return '{ width: ' + f.number(this.width)
				+ ', height: ' + f.number(this.height) + ' }';
	},

	_serialize: function(options) {
		var f = options.formatter;
		return [f.number(this.width),
				f.number(this.height)];
	},

	add: function() {
		var size = Size.read(arguments);
		return new Size(this.width + size.width, this.height + size.height);
	},

	subtract: function() {
		var size = Size.read(arguments);
		return new Size(this.width - size.width, this.height - size.height);
	},

	multiply: function() {
		var size = Size.read(arguments);
		return new Size(this.width * size.width, this.height * size.height);
	},

	divide: function() {
		var size = Size.read(arguments);
		return new Size(this.width / size.width, this.height / size.height);
	},

	modulo: function() {
		var size = Size.read(arguments);
		return new Size(this.width % size.width, this.height % size.height);
	},

	negate: function() {
		return new Size(-this.width, -this.height);
	},

	isZero: function() {
		return Numerical.isZero(this.width) && Numerical.isZero(this.height);
	},

	isNaN: function() {
		return isNaN(this.width) || isNaN(this.height);
	},

	statics: {
		min: function(size1, size2) {
			return new Size(
				Math.min(size1.width, size2.width),
				Math.min(size1.height, size2.height));
		},

		max: function(size1, size2) {
			return new Size(
				Math.max(size1.width, size2.width),
				Math.max(size1.height, size2.height));
		},

		random: function() {
			return new Size(Math.random(), Math.random());
		}
	}
}, Base.each(['round', 'ceil', 'floor', 'abs'], function(key) {
	var op = Math[key];
	this[key] = function() {
		return new Size(op(this.width), op(this.height));
	};
}, {}));

var LinkedSize = Size.extend({
	initialize: function Size(width, height, owner, setter) {
		this._width = width;
		this._height = height;
		this._owner = owner;
		this._setter = setter;
	},

	set: function(width, height, _dontNotify) {
		this._width = width;
		this._height = height;
		if (!_dontNotify)
			this._owner[this._setter](this);
		return this;
	},

	getWidth: function() {
		return this._width;
	},

	setWidth: function(width) {
		this._width = width;
		this._owner[this._setter](this);
	},

	getHeight: function() {
		return this._height;
	},

	setHeight: function(height) {
		this._height = height;
		this._owner[this._setter](this);
	}
});

var Rectangle = Base.extend({
	_class: 'Rectangle',
	_readIndex: true,
	beans: true,

	initialize: function Rectangle(arg0, arg1, arg2, arg3) {
		var type = typeof arg0,
			read = 0;
		if (type === 'number') {
			this.x = arg0;
			this.y = arg1;
			this.width = arg2;
			this.height = arg3;
			read = 4;
		} else if (type === 'undefined' || arg0 === null) {
			this.x = this.y = this.width = this.height = 0;
			read = arg0 === null ? 1 : 0;
		} else if (arguments.length === 1) {
			if (Array.isArray(arg0)) {
				this.x = arg0[0];
				this.y = arg0[1];
				this.width = arg0[2];
				this.height = arg0[3];
				read = 1;
			} else if (arg0.x !== undefined || arg0.width !== undefined) {
				this.x = arg0.x || 0;
				this.y = arg0.y || 0;
				this.width = arg0.width || 0;
				this.height = arg0.height || 0;
				read = 1;
			} else if (arg0.from === undefined && arg0.to === undefined) {
				this.x = this.y = this.width = this.height = 0;
				this._set(arg0);
				read = 1;
			}
		}
		if (!read) {
			var point = Point.readNamed(arguments, 'from'),
				next = Base.peek(arguments);
			this.x = point.x;
			this.y = point.y;
			if (next && next.x !== undefined || Base.hasNamed(arguments, 'to')) {
				var to = Point.readNamed(arguments, 'to');
				this.width = to.x - point.x;
				this.height = to.y - point.y;
				if (this.width < 0) {
					this.x = to.x;
					this.width = -this.width;
				}
				if (this.height < 0) {
					this.y = to.y;
					this.height = -this.height;
				}
			} else {
				var size = Size.read(arguments);
				this.width = size.width;
				this.height = size.height;
			}
			read = arguments.__index;
		}
		if (this.__read)
			this.__read = read;
	},

	set: function(x, y, width, height) {
		this.x = x;
		this.y = y;
		this.width = width;
		this.height = height;
		return this;
	},

	clone: function() {
		return new Rectangle(this.x, this.y, this.width, this.height);
	},

	equals: function(rect) {
		var rt = Base.isPlainValue(rect)
				? Rectangle.read(arguments)
				: rect;
		return rt === this
				|| rt && this.x === rt.x && this.y === rt.y
					&& this.width === rt.width && this.height === rt.height
				|| false;
	},

	toString: function() {
		var f = Formatter.instance;
		return '{ x: ' + f.number(this.x)
				+ ', y: ' + f.number(this.y)
				+ ', width: ' + f.number(this.width)
				+ ', height: ' + f.number(this.height)
				+ ' }';
	},

	_serialize: function(options) {
		var f = options.formatter;
		return [f.number(this.x),
				f.number(this.y),
				f.number(this.width),
				f.number(this.height)];
	},

	getPoint: function(_dontLink) {
		var ctor = _dontLink ? Point : LinkedPoint;
		return new ctor(this.x, this.y, this, 'setPoint');
	},

	setPoint: function() {
		var point = Point.read(arguments);
		this.x = point.x;
		this.y = point.y;
	},

	getSize: function(_dontLink) {
		var ctor = _dontLink ? Size : LinkedSize;
		return new ctor(this.width, this.height, this, 'setSize');
	},

	setSize: function() {
		var size = Size.read(arguments);
		if (this._fixX)
			this.x += (this.width - size.width) * this._fixX;
		if (this._fixY)
			this.y += (this.height - size.height) * this._fixY;
		this.width = size.width;
		this.height = size.height;
		this._fixW = 1;
		this._fixH = 1;
	},

	getLeft: function() {
		return this.x;
	},

	setLeft: function(left) {
		if (!this._fixW)
			this.width -= left - this.x;
		this.x = left;
		this._fixX = 0;
	},

	getTop: function() {
		return this.y;
	},

	setTop: function(top) {
		if (!this._fixH)
			this.height -= top - this.y;
		this.y = top;
		this._fixY = 0;
	},

	getRight: function() {
		return this.x + this.width;
	},

	setRight: function(right) {
		if (this._fixX !== undefined && this._fixX !== 1)
			this._fixW = 0;
		if (this._fixW)
			this.x = right - this.width;
		else
			this.width = right - this.x;
		this._fixX = 1;
	},

	getBottom: function() {
		return this.y + this.height;
	},

	setBottom: function(bottom) {
		if (this._fixY !== undefined && this._fixY !== 1)
			this._fixH = 0;
		if (this._fixH)
			this.y = bottom - this.height;
		else
			this.height = bottom - this.y;
		this._fixY = 1;
	},

	getCenterX: function() {
		return this.x + this.width * 0.5;
	},

	setCenterX: function(x) {
		this.x = x - this.width * 0.5;
		this._fixX = 0.5;
	},

	getCenterY: function() {
		return this.y + this.height * 0.5;
	},

	setCenterY: function(y) {
		this.y = y - this.height * 0.5;
		this._fixY = 0.5;
	},

	getCenter: function(_dontLink) {
		var ctor = _dontLink ? Point : LinkedPoint;
		return new ctor(this.getCenterX(), this.getCenterY(), this, 'setCenter');
	},

	setCenter: function() {
		var point = Point.read(arguments);
		this.setCenterX(point.x);
		this.setCenterY(point.y);
		return this;
	},

	getArea: function() {
		return this.width * this.height;
	},

	isEmpty: function() {
		return this.width === 0 || this.height === 0;
	},

	contains: function(arg) {
		return arg && arg.width !== undefined
				|| (Array.isArray(arg) ? arg : arguments).length === 4
				? this._containsRectangle(Rectangle.read(arguments))
				: this._containsPoint(Point.read(arguments));
	},

	_containsPoint: function(point) {
		var x = point.x,
			y = point.y;
		return x >= this.x && y >= this.y
				&& x <= this.x + this.width
				&& y <= this.y + this.height;
	},

	_containsRectangle: function(rect) {
		var x = rect.x,
			y = rect.y;
		return x >= this.x && y >= this.y
				&& x + rect.width <= this.x + this.width
				&& y + rect.height <= this.y + this.height;
	},

	intersects: function() {
		var rect = Rectangle.read(arguments);
		return rect.x + rect.width > this.x
				&& rect.y + rect.height > this.y
				&& rect.x < this.x + this.width
				&& rect.y < this.y + this.height;
	},

	touches: function() {
		var rect = Rectangle.read(arguments);
		return rect.x + rect.width >= this.x
				&& rect.y + rect.height >= this.y
				&& rect.x <= this.x + this.width
				&& rect.y <= this.y + this.height;
	},

	intersect: function() {
		var rect = Rectangle.read(arguments),
			x1 = Math.max(this.x, rect.x),
			y1 = Math.max(this.y, rect.y),
			x2 = Math.min(this.x + this.width, rect.x + rect.width),
			y2 = Math.min(this.y + this.height, rect.y + rect.height);
		return new Rectangle(x1, y1, x2 - x1, y2 - y1);
	},

	unite: function() {
		var rect = Rectangle.read(arguments),
			x1 = Math.min(this.x, rect.x),
			y1 = Math.min(this.y, rect.y),
			x2 = Math.max(this.x + this.width, rect.x + rect.width),
			y2 = Math.max(this.y + this.height, rect.y + rect.height);
		return new Rectangle(x1, y1, x2 - x1, y2 - y1);
	},

	include: function() {
		var point = Point.read(arguments);
		var x1 = Math.min(this.x, point.x),
			y1 = Math.min(this.y, point.y),
			x2 = Math.max(this.x + this.width, point.x),
			y2 = Math.max(this.y + this.height, point.y);
		return new Rectangle(x1, y1, x2 - x1, y2 - y1);
	},

	expand: function() {
		var amount = Size.read(arguments),
			hor = amount.width,
			ver = amount.height;
		return new Rectangle(this.x - hor / 2, this.y - ver / 2,
				this.width + hor, this.height + ver);
	},

	scale: function(hor, ver) {
		return this.expand(this.width * hor - this.width,
				this.height * (ver === undefined ? hor : ver) - this.height);
	}
}, Base.each([
		['Top', 'Left'], ['Top', 'Right'],
		['Bottom', 'Left'], ['Bottom', 'Right'],
		['Left', 'Center'], ['Top', 'Center'],
		['Right', 'Center'], ['Bottom', 'Center']
	],
	function(parts, index) {
		var part = parts.join(''),
			xFirst = /^[RL]/.test(part);
		if (index >= 4)
			parts[1] += xFirst ? 'Y' : 'X';
		var x = parts[xFirst ? 0 : 1],
			y = parts[xFirst ? 1 : 0],
			getX = 'get' + x,
			getY = 'get' + y,
			setX = 'set' + x,
			setY = 'set' + y,
			get = 'get' + part,
			set = 'set' + part;
		this[get] = function(_dontLink) {
			var ctor = _dontLink ? Point : LinkedPoint;
			return new ctor(this[getX](), this[getY](), this, set);
		};
		this[set] = function() {
			var point = Point.read(arguments);
			this[setX](point.x);
			this[setY](point.y);
		};
	}, {
		beans: true
	}
));

var LinkedRectangle = Rectangle.extend({
	initialize: function Rectangle(x, y, width, height, owner, setter) {
		this.set(x, y, width, height, true);
		this._owner = owner;
		this._setter = setter;
	},

	set: function(x, y, width, height, _dontNotify) {
		this._x = x;
		this._y = y;
		this._width = width;
		this._height = height;
		if (!_dontNotify)
			this._owner[this._setter](this);
		return this;
	}
},
new function() {
	var proto = Rectangle.prototype;

	return Base.each(['x', 'y', 'width', 'height'], function(key) {
		var part = Base.capitalize(key),
			internal = '_' + key;
		this['get' + part] = function() {
			return this[internal];
		};

		this['set' + part] = function(value) {
			this[internal] = value;
			if (!this._dontNotify)
				this._owner[this._setter](this);
		};
	}, Base.each(['Point', 'Size', 'Center',
			'Left', 'Top', 'Right', 'Bottom', 'CenterX', 'CenterY',
			'TopLeft', 'TopRight', 'BottomLeft', 'BottomRight',
			'LeftCenter', 'TopCenter', 'RightCenter', 'BottomCenter'],
		function(key) {
			var name = 'set' + key;
			this[name] = function() {
				this._dontNotify = true;
				proto[name].apply(this, arguments);
				this._dontNotify = false;
				this._owner[this._setter](this);
			};
		}, {
			isSelected: function() {
				return !!(this._owner._selection & 2);
			},

			setSelected: function(selected) {
				var owner = this._owner;
				if (owner.changeSelection) {
					owner.changeSelection(2, selected);
				}
			}
		})
	);
});

var Matrix = Base.extend({
	_class: 'Matrix',

	initialize: function Matrix(arg) {
		var count = arguments.length,
			ok = true;
		if (count === 6) {
			this.set.apply(this, arguments);
		} else if (count === 1) {
			if (arg instanceof Matrix) {
				this.set(arg._a, arg._b, arg._c, arg._d, arg._tx, arg._ty);
			} else if (Array.isArray(arg)) {
				this.set.apply(this, arg);
			} else {
				ok = false;
			}
		} else if (count === 0) {
			this.reset();
		} else {
			ok = false;
		}
		if (!ok) {
			throw new Error('Unsupported matrix parameters');
		}
	},

	set: function(a, b, c, d, tx, ty, _dontNotify) {
		this._a = a;
		this._b = b;
		this._c = c;
		this._d = d;
		this._tx = tx;
		this._ty = ty;
		if (!_dontNotify)
			this._changed();
		return this;
	},

	_serialize: function(options, dictionary) {
		return Base.serialize(this.getValues(), options, true, dictionary);
	},

	_changed: function() {
		var owner = this._owner;
		if (owner) {
			if (owner._applyMatrix) {
				owner.transform(null, true);
			} else {
				owner._changed(9);
			}
		}
	},

	clone: function() {
		return new Matrix(this._a, this._b, this._c, this._d,
				this._tx, this._ty);
	},

	equals: function(mx) {
		return mx === this || mx && this._a === mx._a && this._b === mx._b
				&& this._c === mx._c && this._d === mx._d
				&& this._tx === mx._tx && this._ty === mx._ty;
	},

	toString: function() {
		var f = Formatter.instance;
		return '[[' + [f.number(this._a), f.number(this._c),
					f.number(this._tx)].join(', ') + '], ['
				+ [f.number(this._b), f.number(this._d),
					f.number(this._ty)].join(', ') + ']]';
	},

	reset: function(_dontNotify) {
		this._a = this._d = 1;
		this._b = this._c = this._tx = this._ty = 0;
		if (!_dontNotify)
			this._changed();
		return this;
	},

	apply: function(recursively, _setApplyMatrix) {
		var owner = this._owner;
		if (owner) {
			owner.transform(null, true, Base.pick(recursively, true),
					_setApplyMatrix);
			return this.isIdentity();
		}
		return false;
	},

	translate: function() {
		var point = Point.read(arguments),
			x = point.x,
			y = point.y;
		this._tx += x * this._a + y * this._c;
		this._ty += x * this._b + y * this._d;
		this._changed();
		return this;
	},

	scale: function() {
		var scale = Point.read(arguments),
			center = Point.read(arguments, 0, { readNull: true });
		if (center)
			this.translate(center);
		this._a *= scale.x;
		this._b *= scale.x;
		this._c *= scale.y;
		this._d *= scale.y;
		if (center)
			this.translate(center.negate());
		this._changed();
		return this;
	},

	rotate: function(angle ) {
		angle *= Math.PI / 180;
		var center = Point.read(arguments, 1),
			x = center.x,
			y = center.y,
			cos = Math.cos(angle),
			sin = Math.sin(angle),
			tx = x - x * cos + y * sin,
			ty = y - x * sin - y * cos,
			a = this._a,
			b = this._b,
			c = this._c,
			d = this._d;
		this._a = cos * a + sin * c;
		this._b = cos * b + sin * d;
		this._c = -sin * a + cos * c;
		this._d = -sin * b + cos * d;
		this._tx += tx * a + ty * c;
		this._ty += tx * b + ty * d;
		this._changed();
		return this;
	},

	shear: function() {
		var shear = Point.read(arguments),
			center = Point.read(arguments, 0, { readNull: true });
		if (center)
			this.translate(center);
		var a = this._a,
			b = this._b;
		this._a += shear.y * this._c;
		this._b += shear.y * this._d;
		this._c += shear.x * a;
		this._d += shear.x * b;
		if (center)
			this.translate(center.negate());
		this._changed();
		return this;
	},

	skew: function() {
		var skew = Point.read(arguments),
			center = Point.read(arguments, 0, { readNull: true }),
			toRadians = Math.PI / 180,
			shear = new Point(Math.tan(skew.x * toRadians),
				Math.tan(skew.y * toRadians));
		return this.shear(shear, center);
	},

	append: function(mx) {
		if (mx) {
			var a1 = this._a,
				b1 = this._b,
				c1 = this._c,
				d1 = this._d,
				a2 = mx._a,
				b2 = mx._c,
				c2 = mx._b,
				d2 = mx._d,
				tx2 = mx._tx,
				ty2 = mx._ty;
			this._a = a2 * a1 + c2 * c1;
			this._c = b2 * a1 + d2 * c1;
			this._b = a2 * b1 + c2 * d1;
			this._d = b2 * b1 + d2 * d1;
			this._tx += tx2 * a1 + ty2 * c1;
			this._ty += tx2 * b1 + ty2 * d1;
			this._changed();
		}
		return this;
	},

	prepend: function(mx) {
		if (mx) {
			var a1 = this._a,
				b1 = this._b,
				c1 = this._c,
				d1 = this._d,
				tx1 = this._tx,
				ty1 = this._ty,
				a2 = mx._a,
				b2 = mx._c,
				c2 = mx._b,
				d2 = mx._d,
				tx2 = mx._tx,
				ty2 = mx._ty;
			this._a = a2 * a1 + b2 * b1;
			this._c = a2 * c1 + b2 * d1;
			this._b = c2 * a1 + d2 * b1;
			this._d = c2 * c1 + d2 * d1;
			this._tx = a2 * tx1 + b2 * ty1 + tx2;
			this._ty = c2 * tx1 + d2 * ty1 + ty2;
			this._changed();
		}
		return this;
	},

	appended: function(mx) {
		return this.clone().append(mx);
	},

	prepended: function(mx) {
		return this.clone().prepend(mx);
	},

	invert: function() {
		var a = this._a,
			b = this._b,
			c = this._c,
			d = this._d,
			tx = this._tx,
			ty = this._ty,
			det = a * d - b * c,
			res = null;
		if (det && !isNaN(det) && isFinite(tx) && isFinite(ty)) {
			this._a = d / det;
			this._b = -b / det;
			this._c = -c / det;
			this._d = a / det;
			this._tx = (c * ty - d * tx) / det;
			this._ty = (b * tx - a * ty) / det;
			res = this;
		}
		return res;
	},

	inverted: function() {
		return this.clone().invert();
	},

	concatenate: '#append',
	preConcatenate: '#prepend',
	chain: '#appended',

	_shiftless: function() {
		return new Matrix(this._a, this._b, this._c, this._d, 0, 0);
	},

	_orNullIfIdentity: function() {
		return this.isIdentity() ? null : this;
	},

	isIdentity: function() {
		return this._a === 1 && this._b === 0 && this._c === 0 && this._d === 1
				&& this._tx === 0 && this._ty === 0;
	},

	isInvertible: function() {
		var det = this._a * this._d - this._c * this._b;
		return det && !isNaN(det) && isFinite(this._tx) && isFinite(this._ty);
	},

	isSingular: function() {
		return !this.isInvertible();
	},

	transform: function( src, dst, count) {
		return arguments.length < 3
			? this._transformPoint(Point.read(arguments))
			: this._transformCoordinates(src, dst, count);
	},

	_transformPoint: function(point, dest, _dontNotify) {
		var x = point.x,
			y = point.y;
		if (!dest)
			dest = new Point();
		return dest.set(
				x * this._a + y * this._c + this._tx,
				x * this._b + y * this._d + this._ty,
				_dontNotify);
	},

	_transformCoordinates: function(src, dst, count) {
		for (var i = 0, max = 2 * count; i < max; i += 2) {
			var x = src[i],
				y = src[i + 1];
			dst[i] = x * this._a + y * this._c + this._tx;
			dst[i + 1] = x * this._b + y * this._d + this._ty;
		}
		return dst;
	},

	_transformCorners: function(rect) {
		var x1 = rect.x,
			y1 = rect.y,
			x2 = x1 + rect.width,
			y2 = y1 + rect.height,
			coords = [ x1, y1, x2, y1, x2, y2, x1, y2 ];
		return this._transformCoordinates(coords, coords, 4);
	},

	_transformBounds: function(bounds, dest, _dontNotify) {
		var coords = this._transformCorners(bounds),
			min = coords.slice(0, 2),
			max = min.slice();
		for (var i = 2; i < 8; i++) {
			var val = coords[i],
				j = i & 1;
			if (val < min[j]) {
				min[j] = val;
			} else if (val > max[j]) {
				max[j] = val;
			}
		}
		if (!dest)
			dest = new Rectangle();
		return dest.set(min[0], min[1], max[0] - min[0], max[1] - min[1],
				_dontNotify);
	},

	inverseTransform: function() {
		return this._inverseTransform(Point.read(arguments));
	},

	_inverseTransform: function(point, dest, _dontNotify) {
		var a = this._a,
			b = this._b,
			c = this._c,
			d = this._d,
			tx = this._tx,
			ty = this._ty,
			det = a * d - b * c,
			res = null;
		if (det && !isNaN(det) && isFinite(tx) && isFinite(ty)) {
			var x = point.x - this._tx,
				y = point.y - this._ty;
			if (!dest)
				dest = new Point();
			res = dest.set(
					(x * d - y * c) / det,
					(y * a - x * b) / det,
					_dontNotify);
		}
		return res;
	},

	decompose: function() {
		var a = this._a,
			b = this._b,
			c = this._c,
			d = this._d,
			det = a * d - b * c,
			sqrt = Math.sqrt,
			atan2 = Math.atan2,
			degrees = 180 / Math.PI,
			rotate,
			scale,
			skew;
		if (a !== 0 || b !== 0) {
			var r = sqrt(a * a + b * b);
			rotate = Math.acos(a / r) * (b > 0 ? 1 : -1);
			scale = [r, det / r];
			skew = [atan2(a * c + b * d, r * r), 0];
		} else if (c !== 0 || d !== 0) {
			var s = sqrt(c * c + d * d);
			rotate = Math.asin(c / s)  * (d > 0 ? 1 : -1);
			scale = [det / s, s];
			skew = [0, atan2(a * c + b * d, s * s)];
		} else {
			rotate = 0;
			skew = scale = [0, 0];
		}
		return {
			translation: this.getTranslation(),
			rotation: rotate * degrees,
			scaling: new Point(scale),
			skewing: new Point(skew[0] * degrees, skew[1] * degrees)
		};
	},

	getValues: function() {
		return [ this._a, this._b, this._c, this._d, this._tx, this._ty ];
	},

	getTranslation: function() {
		return new Point(this._tx, this._ty);
	},

	getScaling: function() {
		return (this.decompose() || {}).scaling;
	},

	getRotation: function() {
		return (this.decompose() || {}).rotation;
	},

	applyToContext: function(ctx) {
		if (!this.isIdentity()) {
			ctx.transform(this._a, this._b, this._c, this._d,
					this._tx, this._ty);
		}
	}
}, Base.each(['a', 'b', 'c', 'd', 'tx', 'ty'], function(key) {
	var part = Base.capitalize(key),
		prop = '_' + key;
	this['get' + part] = function() {
		return this[prop];
	};
	this['set' + part] = function(value) {
		this[prop] = value;
		this._changed();
	};
}, {}));

var Line = Base.extend({
	_class: 'Line',

	initialize: function Line(arg0, arg1, arg2, arg3, arg4) {
		var asVector = false;
		if (arguments.length >= 4) {
			this._px = arg0;
			this._py = arg1;
			this._vx = arg2;
			this._vy = arg3;
			asVector = arg4;
		} else {
			this._px = arg0.x;
			this._py = arg0.y;
			this._vx = arg1.x;
			this._vy = arg1.y;
			asVector = arg2;
		}
		if (!asVector) {
			this._vx -= this._px;
			this._vy -= this._py;
		}
	},

	getPoint: function() {
		return new Point(this._px, this._py);
	},

	getVector: function() {
		return new Point(this._vx, this._vy);
	},

	getLength: function() {
		return this.getVector().getLength();
	},

	intersect: function(line, isInfinite) {
		return Line.intersect(
				this._px, this._py, this._vx, this._vy,
				line._px, line._py, line._vx, line._vy,
				true, isInfinite);
	},

	getSide: function(point, isInfinite) {
		return Line.getSide(
				this._px, this._py, this._vx, this._vy,
				point.x, point.y, true, isInfinite);
	},

	getDistance: function(point) {
		return Math.abs(Line.getSignedDistance(
				this._px, this._py, this._vx, this._vy,
				point.x, point.y, true));
	},

	isCollinear: function(line) {
		return Point.isCollinear(this._vx, this._vy, line._vx, line._vy);
	},

	isOrthogonal: function(line) {
		return Point.isOrthogonal(this._vx, this._vy, line._vx, line._vy);
	},

	statics: {
		intersect: function(p1x, p1y, v1x, v1y, p2x, p2y, v2x, v2y, asVector,
				isInfinite) {
			if (!asVector) {
				v1x -= p1x;
				v1y -= p1y;
				v2x -= p2x;
				v2y -= p2y;
			}
			var cross = v1x * v2y - v1y * v2x;
			if (!Numerical.isZero(cross)) {
				var dx = p1x - p2x,
					dy = p1y - p2y,
					u1 = (v2x * dy - v2y * dx) / cross,
					u2 = (v1x * dy - v1y * dx) / cross,
					epsilon = 1e-12,
					uMin = -epsilon,
					uMax = 1 + epsilon;
				if (isInfinite
						|| uMin < u1 && u1 < uMax && uMin < u2 && u2 < uMax) {
					if (!isInfinite) {
						u1 = u1 <= 0 ? 0 : u1 >= 1 ? 1 : u1;
					}
					return new Point(
							p1x + u1 * v1x,
							p1y + u1 * v1y);
				}
			}
		},

		getSide: function(px, py, vx, vy, x, y, asVector, isInfinite) {
			if (!asVector) {
				vx -= px;
				vy -= py;
			}
			var v2x = x - px,
				v2y = y - py,
				ccw = v2x * vy - v2y * vx;
			if (ccw === 0 && !isInfinite) {
				ccw = (v2x * vx + v2x * vx) / (vx * vx + vy * vy);
				if (ccw >= 0 && ccw <= 1)
					ccw = 0;
			}
			return ccw < 0 ? -1 : ccw > 0 ? 1 : 0;
		},

		getSignedDistance: function(px, py, vx, vy, x, y, asVector) {
			if (!asVector) {
				vx -= px;
				vy -= py;
			}
			return vx === 0 ? vy > 0 ? x - px : px - x
				 : vy === 0 ? vx < 0 ? y - py : py - y
				 : ((x-px) * vy - (y-py) * vx) / Math.sqrt(vx * vx + vy * vy);
		}
	}
});

var Project = PaperScopeItem.extend({
	_class: 'Project',
	_list: 'projects',
	_reference: 'project',
	_compactSerialize: true,

	initialize: function Project(element) {
		PaperScopeItem.call(this, true);
		this._children = [];
		this._namedChildren = {};
		this._activeLayer = null;
		this._currentStyle = new Style(null, null, this);
		this._view = View.create(this,
				element || CanvasProvider.getCanvas(1, 1));
		this._selectionItems = {};
		this._selectionCount = 0;
		this._updateVersion = 0;
	},

	_serialize: function(options, dictionary) {
		return Base.serialize(this._children, options, true, dictionary);
	},

	_changed: function(flags, item) {
		if (flags & 1) {
			var view = this._view;
			if (view) {
				view._needsUpdate = true;
				if (!view._requested && view._autoUpdate)
					view.requestUpdate();
			}
		}
		var changes = this._changes;
		if (changes && item) {
			var changesById = this._changesById,
				id = item._id,
				entry = changesById[id];
			if (entry) {
				entry.flags |= flags;
			} else {
				changes.push(changesById[id] = { item: item, flags: flags });
			}
		}
	},

	clear: function() {
		var children = this._children;
		for (var i = children.length - 1; i >= 0; i--)
			children[i].remove();
	},

	isEmpty: function() {
		return this._children.length === 0;
	},

	remove: function remove() {
		if (!remove.base.call(this))
			return false;
		if (this._view)
			this._view.remove();
		return true;
	},

	getView: function() {
		return this._view;
	},

	getCurrentStyle: function() {
		return this._currentStyle;
	},

	setCurrentStyle: function(style) {
		this._currentStyle.initialize(style);
	},

	getIndex: function() {
		return this._index;
	},

	getOptions: function() {
		return this._scope.settings;
	},

	getLayers: function() {
		return this._children;
	},

	getActiveLayer: function() {
		return this._activeLayer || new Layer({ project: this, insert: true });
	},

	getSymbolDefinitions: function() {
		var definitions = [],
			ids = {};
		this.getItems({
			class: SymbolItem,
			match: function(item) {
				var definition = item._definition,
					id = definition._id;
				if (!ids[id]) {
					ids[id] = true;
					definitions.push(definition);
				}
				return false;
			}
		});
		return definitions;
	},

	getSymbols: 'getSymbolDefinitions',

	getSelectedItems: function() {
		var selectionItems = this._selectionItems,
			items = [];
		for (var id in selectionItems) {
			var item = selectionItems[id],
				selection = item._selection;
			if (selection & 1 && item.isInserted()) {
				items.push(item);
			} else if (!selection) {
				this._updateSelection(item);
			}
		}
		return items;
	},

	_updateSelection: function(item) {
		var id = item._id,
			selectionItems = this._selectionItems;
		if (item._selection) {
			if (selectionItems[id] !== item) {
				this._selectionCount++;
				selectionItems[id] = item;
			}
		} else if (selectionItems[id] === item) {
			this._selectionCount--;
			delete selectionItems[id];
		}
	},

	selectAll: function() {
		var children = this._children;
		for (var i = 0, l = children.length; i < l; i++)
			children[i].setFullySelected(true);
	},

	deselectAll: function() {
		var selectionItems = this._selectionItems;
		for (var i in selectionItems)
			selectionItems[i].setFullySelected(false);
	},

	addLayer: function(layer) {
		return this.insertLayer(undefined, layer);
	},

	insertLayer: function(index, layer) {
		if (layer instanceof Layer) {
			layer._remove(false, true);
			Base.splice(this._children, [layer], index, 0);
			layer._setProject(this, true);
			var name = layer._name;
			if (name)
				layer.setName(name);
			if (this._changes)
				layer._changed(5);
			if (!this._activeLayer)
				this._activeLayer = layer;
		} else {
			layer = null;
		}
		return layer;
	},

	_insertItem: function(index, item, _preserve, _created) {
		item = this.insertLayer(index, item)
				|| (this._activeLayer || this._insertItem(undefined,
						new Layer(Item.NO_INSERT), true, true))
						.insertChild(index, item, _preserve);
		if (_created && item.activate)
			item.activate();
		return item;
	},

	getItems: function(options) {
		return Item._getItems(this, options);
	},

	getItem: function(options) {
		return Item._getItems(this, options, null, null, true)[0] || null;
	},

	importJSON: function(json) {
		this.activate();
		var layer = this._activeLayer;
		return Base.importJSON(json, layer && layer.isEmpty() && layer);
	},

	removeOn: function(type) {
		var sets = this._removeSets;
		if (sets) {
			if (type === 'mouseup')
				sets.mousedrag = null;
			var set = sets[type];
			if (set) {
				for (var id in set) {
					var item = set[id];
					for (var key in sets) {
						var other = sets[key];
						if (other && other != set)
							delete other[item._id];
					}
					item.remove();
				}
				sets[type] = null;
			}
		}
	},

	draw: function(ctx, matrix, pixelRatio) {
		this._updateVersion++;
		ctx.save();
		matrix.applyToContext(ctx);
		var children = this._children,
			param = new Base({
				offset: new Point(0, 0),
				pixelRatio: pixelRatio,
				viewMatrix: matrix.isIdentity() ? null : matrix,
				matrices: [new Matrix()],
				updateMatrix: true
			});
		for (var i = 0, l = children.length; i < l; i++) {
			children[i].draw(ctx, param);
		}
		ctx.restore();

		if (this._selectionCount > 0) {
			ctx.save();
			ctx.strokeWidth = 1;
			var items = this._selectionItems,
				size = this._scope.settings.handleSize,
				version = this._updateVersion;
			for (var id in items) {
				items[id]._drawSelection(ctx, matrix, size, items, version);
			}
			ctx.restore();
		}
	}
});

var Item = Base.extend(Emitter, {
	statics: {
		extend: function extend(src) {
			if (src._serializeFields)
				src._serializeFields = Base.set({},
					this.prototype._serializeFields, src._serializeFields);
			return extend.base.apply(this, arguments);
		},

		NO_INSERT: { insert: false }
	},

	_class: 'Item',
	_name: null,
	_applyMatrix: true,
	_canApplyMatrix: true,
	_canScaleStroke: false,
	_pivot: null,
	_visible: true,
	_blendMode: 'normal',
	_opacity: 1,
	_locked: false,
	_guide: false,
	_clipMask: false,
	_selection: 0,
	_selectBounds: true,
	_selectChildren: false,
	_serializeFields: {
		name: null,
		applyMatrix: null,
		matrix: new Matrix(),
		pivot: null,
		visible: true,
		blendMode: 'normal',
		opacity: 1,
		locked: false,
		guide: false,
		clipMask: false,
		selected: false,
		data: {}
	}
},
new function() {
	var handlers = ['onMouseDown', 'onMouseUp', 'onMouseDrag', 'onClick',
			'onDoubleClick', 'onMouseMove', 'onMouseEnter', 'onMouseLeave'];
	return Base.each(handlers,
		function(name) {
			this._events[name] = {
				install: function(type) {
					this.getView()._countItemEvent(type, 1);
				},

				uninstall: function(type) {
					this.getView()._countItemEvent(type, -1);
				}
			};
		}, {
			_events: {
				onFrame: {
					install: function() {
						this.getView()._animateItem(this, true);
					},

					uninstall: function() {
						this.getView()._animateItem(this, false);
					}
				},

				onLoad: {},
				onError: {}
			},
			statics: {
				_itemHandlers: handlers
			}
		}
	);
}, {
	initialize: function Item() {
	},

	_initialize: function(props, point) {
		var hasProps = props && Base.isPlainObject(props),
			internal = hasProps && props.internal === true,
			matrix = this._matrix = new Matrix(),
			project = hasProps && props.project || paper.project,
			settings = paper.settings;
		this._id = internal ? null : UID.get();
		this._parent = this._index = null;
		this._applyMatrix = this._canApplyMatrix && settings.applyMatrix;
		if (point)
			matrix.translate(point);
		matrix._owner = this;
		this._style = new Style(project._currentStyle, this, project);
		if (internal || hasProps && props.insert === false
			|| !settings.insertItems && !(hasProps && props.insert === true)) {
			this._setProject(project);
		} else {
			(hasProps && props.parent || project)
					._insertItem(undefined, this, true, true);
		}
		if (hasProps && props !== Item.NO_INSERT) {
			Base.filter(this, props, {
				internal: true, insert: true, project: true, parent: true
			});
		}
		return hasProps;
	},

	_serialize: function(options, dictionary) {
		var props = {},
			that = this;

		function serialize(fields) {
			for (var key in fields) {
				var value = that[key];
				if (!Base.equals(value, key === 'leading'
						? fields.fontSize * 1.2 : fields[key])) {
					props[key] = Base.serialize(value, options,
							key !== 'data', dictionary);
				}
			}
		}

		serialize(this._serializeFields);
		if (!(this instanceof Group))
			serialize(this._style._defaults);
		return [ this._class, props ];
	},

	_changed: function(flags) {
		var symbol = this._symbol,
			cacheParent = this._parent || symbol,
			project = this._project;
		if (flags & 8) {
			this._bounds = this._position = this._decomposed =
					this._globalMatrix = undefined;
		}
		if (cacheParent
				&& (flags & 40)) {
			Item._clearBoundsCache(cacheParent);
		}
		if (flags & 2) {
			Item._clearBoundsCache(this);
		}
		if (project)
			project._changed(flags, this);
		if (symbol)
			symbol._changed(flags);
	},

	set: function(props) {
		if (props)
			this._set(props);
		return this;
	},

	getId: function() {
		return this._id;
	},

	getName: function() {
		return this._name;
	},

	setName: function(name) {

		if (this._name)
			this._removeNamed();
		if (name === (+name) + '')
			throw new Error(
					'Names consisting only of numbers are not supported.');
		var owner = this._getOwner();
		if (name && owner) {
			var children = owner._children,
				namedChildren = owner._namedChildren;
			(namedChildren[name] = namedChildren[name] || []).push(this);
			if (!(name in children))
				children[name] = this;
		}
		this._name = name || undefined;
		this._changed(128);
	},

	getStyle: function() {
		return this._style;
	},

	setStyle: function(style) {
		this.getStyle().set(style);
	}
}, Base.each(['locked', 'visible', 'blendMode', 'opacity', 'guide'],
	function(name) {
		var part = Base.capitalize(name),
			name = '_' + name;
		this['get' + part] = function() {
			return this[name];
		};
		this['set' + part] = function(value) {
			if (value != this[name]) {
				this[name] = value;
				this._changed(name === '_locked'
						? 128 : 129);
			}
		};
	},
{}), {
	beans: true,

	getSelection: function() {
		return this._selection;
	},

	setSelection: function(selection) {
		if (selection !== this._selection) {
			this._selection = selection;
			var project = this._project;
			if (project) {
				project._updateSelection(this);
				this._changed(129);
			}
		}
	},

	changeSelection: function(flag, selected) {
		var selection = this._selection;
		this.setSelection(selected ? selection | flag : selection & ~flag);
	},

	isSelected: function() {
		if (this._selectChildren) {
			var children = this._children;
			for (var i = 0, l = children.length; i < l; i++)
				if (children[i].isSelected())
					return true;
		}
		return !!(this._selection & 1);
	},

	setSelected: function(selected) {
		if (this._selectChildren) {
			var children = this._children;
			for (var i = 0, l = children.length; i < l; i++)
				children[i].setSelected(selected);
		}
		this.changeSelection(1, selected);
	},

	isFullySelected: function() {
		var children = this._children,
			selected = !!(this._selection & 1);
		if (children && selected) {
			for (var i = 0, l = children.length; i < l; i++)
				if (!children[i].isFullySelected())
					return false;
			return true;
		}
		return selected;
	},

	setFullySelected: function(selected) {
		var children = this._children;
		if (children) {
			for (var i = 0, l = children.length; i < l; i++)
				children[i].setFullySelected(selected);
		}
		this.changeSelection(1, selected);
	},

	isClipMask: function() {
		return this._clipMask;
	},

	setClipMask: function(clipMask) {
		if (this._clipMask != (clipMask = !!clipMask)) {
			this._clipMask = clipMask;
			if (clipMask) {
				this.setFillColor(null);
				this.setStrokeColor(null);
			}
			this._changed(129);
			if (this._parent)
				this._parent._changed(1024);
		}
	},

	getData: function() {
		if (!this._data)
			this._data = {};
		return this._data;
	},

	setData: function(data) {
		this._data = data;
	},

	getPosition: function(_dontLink) {
		var position = this._position,
			ctor = _dontLink ? Point : LinkedPoint;
		if (!position) {
			var pivot = this._pivot;
			position = this._position = pivot
					? this._matrix._transformPoint(pivot)
					: this.getBounds().getCenter(true);
		}
		return new ctor(position.x, position.y, this, 'setPosition');
	},

	setPosition: function() {
		this.translate(Point.read(arguments).subtract(this.getPosition(true)));
	},

	getPivot: function(_dontLink) {
		var pivot = this._pivot;
		if (pivot) {
			var ctor = _dontLink ? Point : LinkedPoint;
			pivot = new ctor(pivot.x, pivot.y, this, 'setPivot');
		}
		return pivot;
	},

	setPivot: function() {
		this._pivot = Point.read(arguments, 0, { clone: true, readNull: true });
		this._position = undefined;
	}
}, Base.each({
		getStrokeBounds: { stroke: true },
		getHandleBounds: { handle: true },
		getInternalBounds: { internal: true }
	},
	function(options, key) {
		this[key] = function(matrix) {
			return this.getBounds(matrix, options);
		};
	},
{
	beans: true,

<<<<<<< HEAD
	_getBounds: function(getter, matrix, cacheItem) {
		var children = this._children;
		if (!children || children.length === 0)
			return new Rectangle();
		Item._updateBoundsCache(this, cacheItem);
		var x1 = Infinity,
			x2 = -x1,
			y1 = x1,
			y2 = x2;
		for (var i = 0, l = children.length; i < l; i++) {
			var child = children[i];
			if (child._visible && !child.isEmpty()) {
				var rect = child._getCachedBounds(getter,
						matrix && matrix.chain(child._matrix), cacheItem);
				x1 = Math.min(rect.x, x1);
				y1 = Math.min(rect.y, y1);
				x2 = Math.max(rect.x + rect.width, x2);
				y2 = Math.max(rect.y + rect.height, y2);
			}
		}
		return isFinite(x1)
				? new Rectangle(x1, y1, x2 - x1, y2 - y1)
				: new Rectangle();
=======
	getBounds: function(matrix, options) {
		var hasMatrix = options || matrix instanceof Matrix,
			opts = Base.set({}, hasMatrix ? options : matrix,
					this._boundsOptions);
		if (!opts.stroke || this.getStrokeScaling())
			opts.cacheItem = this;
		var bounds = this._getCachedBounds(hasMatrix && matrix, opts);
		return arguments.length === 0
				? new LinkedRectangle(bounds.x, bounds.y, bounds.width,
						bounds.height, this, 'setBounds')
				: bounds;
>>>>>>> d54e1f5b
	},

	setBounds: function() {
		var rect = Rectangle.read(arguments),
			bounds = this.getBounds(),
			_matrix = this._matrix,
			matrix = new Matrix(),
			center = rect.getCenter();
		matrix.translate(center);
		if (rect.width != bounds.width || rect.height != bounds.height) {
			if (!_matrix.isInvertible()) {
				_matrix.initialize(_matrix._backup
						|| new Matrix().translate(_matrix.getTranslation()));
				bounds = this.getBounds();
			}
			matrix.scale(
<<<<<<< HEAD
					bounds.width !== 0 ? rect.width / bounds.width : 1,
					bounds.height !== 0 ? rect.height / bounds.height : 1);
=======
					bounds.width !== 0 ? rect.width / bounds.width : 0,
					bounds.height !== 0 ? rect.height / bounds.height : 0);
>>>>>>> d54e1f5b
		}
		center = bounds.getCenter();
		matrix.translate(-center.x, -center.y);
		this.transform(matrix);
	},

	_getBounds: function(matrix, options) {
		var children = this._children;
		if (!children || children.length === 0)
			return new Rectangle();
		Item._updateBoundsCache(this, options.cacheItem);
		return Item._getBounds(children, matrix, options);
	},

	_getCachedBounds: function(matrix, options) {
		matrix = matrix && matrix._orNullIfIdentity();
		var internal = options.internal,
			cacheItem = options.cacheItem,
			_matrix = internal ? null : this._matrix._orNullIfIdentity(),
			cacheKey = cacheItem && (!matrix || matrix.equals(_matrix)) && [
				options.stroke ? 1 : 0,
				options.handle ? 1 : 0,
				internal ? 1 : 0
			].join('');
		Item._updateBoundsCache(this._parent || this._symbol, cacheItem);
		if (cacheKey && this._bounds && cacheKey in this._bounds)
			return this._bounds[cacheKey].rect.clone();
		var bounds = this._getBounds(matrix || _matrix, options);
		if (cacheKey) {
			if (!this._bounds)
				this._bounds = {};
			var cached = this._bounds[cacheKey] = {
				rect: bounds.clone(),
				internal: options.internal
			};
		}
		return bounds;
	},

	_getStrokeMatrix: function(matrix, options) {
		var parent = this.getStrokeScaling() ? null
				: options && options.internal ? this
					: this._parent || this._symbol && this._symbol._item,
			mx = parent ? parent.getViewMatrix().invert() : matrix;
		return mx && mx._shiftless();
	},

	statics: {
		_updateBoundsCache: function(parent, item) {
			if (parent && item) {
				var id = item._id,
					ref = parent._boundsCache = parent._boundsCache || {
						ids: {},
						list: []
					};
				if (!ref.ids[id]) {
					ref.list.push(item);
					ref.ids[id] = item;
				}
			}
		},

		_clearBoundsCache: function(item) {
			var cache = item._boundsCache;
			if (cache) {
				item._bounds = item._position = item._boundsCache = undefined;
				for (var i = 0, list = cache.list, l = list.length; i < l; i++){
					var other = list[i];
					if (other !== item) {
						other._bounds = other._position = undefined;
						if (other._boundsCache)
							Item._clearBoundsCache(other);
					}
				}
			}
		},

		_getBounds: function(items, matrix, options) {
			var x1 = Infinity,
				x2 = -x1,
				y1 = x1,
				y2 = x2;
			options = options || {};
			for (var i = 0, l = items.length; i < l; i++) {
				var item = items[i];
				if (item._visible && !item.isEmpty()) {
					var rect = item._getCachedBounds(
						matrix && matrix.appended(item._matrix), options);
					x1 = Math.min(rect.x, x1);
					y1 = Math.min(rect.y, y1);
					x2 = Math.max(rect.x + rect.width, x2);
					y2 = Math.max(rect.y + rect.height, y2);
				}
			}
			return isFinite(x1)
					? new Rectangle(x1, y1, x2 - x1, y2 - y1)
					: new Rectangle();
		}
	}

}), {
	beans: true,

	_decompose: function() {
		return this._decomposed || (this._decomposed = this._matrix.decompose());
	},

	getRotation: function() {
		var decomposed = this._decompose();
		return decomposed && decomposed.rotation;
	},

	setRotation: function(rotation) {
		var current = this.getRotation();
		if (current != null && rotation != null) {
			this.rotate(rotation - current);
		}
	},

	getScaling: function(_dontLink) {
		var decomposed = this._decompose(),
			scaling = decomposed && decomposed.scaling,
			ctor = _dontLink ? Point : LinkedPoint;
		return scaling && new ctor(scaling.x, scaling.y, this, 'setScaling');
	},

	setScaling: function() {
		var current = this.getScaling(),
			scaling = Point.read(arguments, 0, { clone: true, readNull: true });
		if (current && scaling) {
			this.scale(scaling.x / current.x, scaling.y / current.y);
		}
	},

	getMatrix: function() {
		return this._matrix;
	},

	setMatrix: function() {
		var matrix = this._matrix;
		matrix.initialize.apply(matrix, arguments);
	},

	getGlobalMatrix: function(_dontClone) {
		var matrix = this._globalMatrix,
			updateVersion = this._project._updateVersion;
		if (matrix && matrix._updateVersion !== updateVersion)
			matrix = null;
		if (!matrix) {
			matrix = this._globalMatrix = this._matrix.clone();
			var parent = this._parent;
			if (parent)
				matrix.prepend(parent.getGlobalMatrix(true));
			matrix._updateVersion = updateVersion;
		}
		return _dontClone ? matrix : matrix.clone();
	},

	getViewMatrix: function() {
		return this.getGlobalMatrix().prepend(this.getView()._matrix);
	},

	getApplyMatrix: function() {
		return this._applyMatrix;
	},

	setApplyMatrix: function(apply) {
		if (this._applyMatrix = this._canApplyMatrix && !!apply)
			this.transform(null, true);
	},

	getTransformContent: '#getApplyMatrix',
	setTransformContent: '#setApplyMatrix',
}, {
	getProject: function() {
		return this._project;
	},

	_setProject: function(project, installEvents) {
		if (this._project !== project) {
			if (this._project)
				this._installEvents(false);
			this._project = project;
			var children = this._children;
			for (var i = 0, l = children && children.length; i < l; i++)
				children[i]._setProject(project);
			installEvents = true;
		}
		if (installEvents)
			this._installEvents(true);
	},

	getView: function() {
		return this._project._view;
	},

	_installEvents: function _installEvents(install) {
		_installEvents.base.call(this, install);
		var children = this._children;
		for (var i = 0, l = children && children.length; i < l; i++)
			children[i]._installEvents(install);
	},

	getLayer: function() {
		var parent = this;
		while (parent = parent._parent) {
			if (parent instanceof Layer)
				return parent;
		}
		return null;
	},

	getParent: function() {
		return this._parent;
	},

	setParent: function(item) {
		return item.addChild(this);
	},

	_getOwner: '#getParent',

	getChildren: function() {
		return this._children;
	},

	setChildren: function(items, _preserve) {
		this.removeChildren();
		this.addChildren(items, _preserve);
	},

	getFirstChild: function() {
		return this._children && this._children[0] || null;
	},

	getLastChild: function() {
		return this._children && this._children[this._children.length - 1]
				|| null;
	},

	getNextSibling: function() {
		var owner = this._getOwner();
		return owner && owner._children[this._index + 1] || null;
	},

	getPreviousSibling: function() {
		var owner = this._getOwner();
		return owner && owner._children[this._index - 1] || null;
	},

	getIndex: function() {
		return this._index;
	},

	equals: function(item) {
		return item === this || item && this._class === item._class
				&& this._style.equals(item._style)
				&& this._matrix.equals(item._matrix)
				&& this._locked === item._locked
				&& this._visible === item._visible
				&& this._blendMode === item._blendMode
				&& this._opacity === item._opacity
				&& this._clipMask === item._clipMask
				&& this._guide === item._guide
				&& this._equals(item)
				|| false;
	},

	_equals: function(item) {
		return Base.equals(this._children, item._children);
	},

	clone: function(options) {
		var copy = new this.constructor(Item.NO_INSERT),
			children = this._children,
			insert = Base.pick(options ? options.insert : undefined,
					options === undefined || options === true),
			deep = Base.pick(options ? options.deep : undefined, true);
		if (children)
			copy.copyAttributes(this);
		if (!children || deep)
			copy.copyContent(this);
		if (!children)
			copy.copyAttributes(this);
		if (insert)
			copy.insertAbove(this);
		var name = this._name,
			parent = this._parent;
		if (name && parent) {
			var children = parent._children,
				orig = name,
				i = 1;
			while (children[name])
				name = orig + ' ' + (i++);
			if (name !== orig)
				copy.setName(name);
		}
		return copy;
	},

	copyContent: function(source) {
		var children = source._children;
		for (var i = 0, l = children && children.length; i < l; i++) {
			this.addChild(children[i].clone(false), true);
		}
	},

	copyAttributes: function(source, excludeMatrix) {
		this.setStyle(source._style);
		var keys = ['_locked', '_visible', '_blendMode', '_opacity',
				'_clipMask', '_guide'];
		for (var i = 0, l = keys.length; i < l; i++) {
			var key = keys[i];
			if (source.hasOwnProperty(key))
				this[key] = source[key];
		}
		if (!excludeMatrix)
			this._matrix.initialize(source._matrix);
		this.setApplyMatrix(source._applyMatrix);
		this.setPivot(source._pivot);
		this.setSelection(source._selection);
		var data = source._data,
			name = source._name;
		this._data = data ? Base.clone(data) : null;
		if (name)
			this.setName(name);
	},

	rasterize: function(resolution, insert) {
		var bounds = this.getStrokeBounds(),
			scale = (resolution || this.getView().getResolution()) / 72,
			topLeft = bounds.getTopLeft().floor(),
			bottomRight = bounds.getBottomRight().ceil(),
			size = new Size(bottomRight.subtract(topLeft)),
			raster = new Raster(Item.NO_INSERT);
		if (!size.isZero()) {
			var canvas = CanvasProvider.getCanvas(size.multiply(scale)),
				ctx = canvas.getContext('2d'),
				matrix = new Matrix().scale(scale).translate(topLeft.negate());
			ctx.save();
			matrix.applyToContext(ctx);
			this.draw(ctx, new Base({ matrices: [matrix] }));
			ctx.restore();
			raster.setCanvas(canvas);
		}
		raster.transform(new Matrix().translate(topLeft.add(size.divide(2)))
				.scale(1 / scale));
		if (insert === undefined || insert)
			raster.insertAbove(this);
		return raster;
	},

	contains: function() {
		return !!this._contains(
				this._matrix._inverseTransform(Point.read(arguments)));
	},

	_contains: function(point) {
		var children = this._children;
		if (children) {
			for (var i = children.length - 1; i >= 0; i--) {
				if (children[i].contains(point))
					return true;
			}
			return false;
		}
		return point.isInside(this.getInternalBounds());
	},

	isInside: function() {
		return Rectangle.read(arguments).contains(this.getBounds());
	},

	_asPathItem: function() {
		return new Path.Rectangle({
			rectangle: this.getInternalBounds(),
			matrix: this._matrix,
			insert: false,
		});
	},

	intersects: function(item, _matrix) {
		if (!(item instanceof Item))
			return false;
		return this._asPathItem().getIntersections(item._asPathItem(), null,
				_matrix, true).length > 0;
	}
},
new function() {
	function hitTest() {
		return this._hitTest(
				Point.read(arguments),
				HitResult.getOptions(arguments));
	}

	function hitTestAll() {
		var point = Point.read(arguments),
			options = HitResult.getOptions(arguments),
			callback = options.match,
			results = [];
		options = Base.set({}, options, {
			match: function(hit) {
				if (!callback || callback(hit))
					results.push(hit);
			}
		});
		this._hitTest(point, options);
		return results;
	}

	function hitTestChildren(point, options, viewMatrix, _exclude) {
		var children = this._children;
		if (children) {
			for (var i = children.length - 1; i >= 0; i--) {
				var child = children[i];
				var res = child !== _exclude && child._hitTest(point, options,
						viewMatrix);
				if (res)
					return res;
			}
		}
		return null;
	}

	Project.inject({
		hitTest: hitTest,
		hitTestAll: hitTestAll,
		_hitTest: hitTestChildren
	});

	return {
		hitTest: hitTest,
		hitTestAll: hitTestAll,
		_hitTestChildren: hitTestChildren,
	};
}, {

	_hitTest: function(point, options, parentViewMatrix) {
		if (this._locked || !this._visible || this._guide && !options.guides
				|| this.isEmpty()) {
			return null;
		}

		var matrix = this._matrix,
			viewMatrix = parentViewMatrix
					? parentViewMatrix.appended(matrix)
					: this.getGlobalMatrix().prepend(this.getView()._matrix),
			strokeMatrix = this.getStrokeScaling()
					? null
					: viewMatrix.inverted()._shiftless(),
			tolerance = Math.max(options.tolerance, 1e-6),
			tolerancePadding = options._tolerancePadding = new Size(
					Path._getStrokePadding(tolerance, strokeMatrix));
		point = matrix._inverseTransform(point);
		if (!point || !this._children &&
			!this.getBounds({ internal: true, stroke: true, handle: true })
				.expand(tolerancePadding.multiply(2))._containsPoint(point)) {
			return null;
		}

		var checkSelf = !(options.guides && !this._guide
				|| options.selected && !this.isSelected()
				|| options.type && options.type !== Base.hyphenate(this._class)
				|| options.class && !(this instanceof options.class)),
			callback = options.match,
			that = this,
			bounds,
			res;

		function match(hit) {
			return !callback || hit && callback(hit) ? hit : null;
		}

		function checkBounds(type, part) {
			var pt = bounds['get' + part]();
			if (point.subtract(pt).divide(tolerancePadding).length <= 1) {
				return new HitResult(type, that,
						{ name: Base.hyphenate(part), point: pt });
			}
		}

		if (checkSelf && (options.center || options.bounds) && this._parent) {
			bounds = this.getInternalBounds();
			if (options.center) {
				res = checkBounds('center', 'Center');
			}
			if (!res && options.bounds) {
				var points = [
					'TopLeft', 'TopRight', 'BottomLeft', 'BottomRight',
					'LeftCenter', 'TopCenter', 'RightCenter', 'BottomCenter'
				];
				for (var i = 0; i < 8 && !res; i++) {
					res = checkBounds('bounds', points[i]);
				}
			}
			res = match(res);
		}

		if (!res) {
			res = this._hitTestChildren(point, options, viewMatrix)
				|| checkSelf
					&& match(this._hitTestSelf(point, options, viewMatrix,
						strokeMatrix))
				|| null;
		}
		if (res && res.point) {
			res.point = matrix.transform(res.point);
		}
		return res;
	},

	_hitTestSelf: function(point, options) {
		if (options.fill && this.hasFill() && this._contains(point))
			return new HitResult('fill', this);
	},

	matches: function(name, compare) {
		function matchObject(obj1, obj2) {
			for (var i in obj1) {
				if (obj1.hasOwnProperty(i)) {
					var val1 = obj1[i],
						val2 = obj2[i];
					if (Base.isPlainObject(val1) && Base.isPlainObject(val2)) {
						if (!matchObject(val1, val2))
							return false;
					} else if (!Base.equals(val1, val2)) {
						return false;
					}
				}
			}
			return true;
		}
		var type = typeof name;
		if (type === 'object') {
			for (var key in name) {
				if (name.hasOwnProperty(key) && !this.matches(key, name[key]))
					return false;
			}
			return true;
		} else if (type === 'function') {
			return name(this);
		} else if (name === 'match') {
			return compare(this);
		} else {
			var value = /^(empty|editable)$/.test(name)
					? this['is' + Base.capitalize(name)]()
					: name === 'type'
						? Base.hyphenate(this._class)
						: this[name];
			if (name === 'class') {
				if (typeof compare === 'function')
					return this instanceof compare;
				value = this._class;
			}
			if (typeof compare === 'function') {
				return !!compare(value);
			} else if (compare) {
				if (compare.test) {
					return compare.test(value);
				} else if (Base.isPlainObject(compare)) {
					return matchObject(compare, value);
				}
			}
			return Base.equals(value, compare);
		}
	},

	getItems: function(options) {
		return Item._getItems(this, options, this._matrix);
	},

	getItem: function(options) {
		return Item._getItems(this, options, this._matrix, null, true)[0]
				|| null;
	},

	statics: {
		_getItems: function _getItems(item, options, matrix, param, firstOnly) {
			if (!param) {
				var obj = typeof options === 'object' && options,
					overlapping = obj && obj.overlapping,
					inside = obj && obj.inside,
					bounds = overlapping || inside,
					rect = bounds && Rectangle.read([bounds]);
				param = {
					items: [],
					recursive: obj && obj.recursive !== false,
					inside: !!inside,
					overlapping: !!overlapping,
					rect: rect,
					path: overlapping && new Path.Rectangle({
						rectangle: rect,
						insert: false
					})
				};
				if (obj) {
					options = Base.filter({}, options, {
						recursive: true, inside: true, overlapping: true
					});
				}
			}
			var children = item._children,
				items = param.items,
				rect = param.rect;
			matrix = rect && (matrix || new Matrix());
			for (var i = 0, l = children && children.length; i < l; i++) {
				var child = children[i],
					childMatrix = matrix && matrix.appended(child._matrix),
					add = true;
				if (rect) {
					var bounds = child.getBounds(childMatrix);
					if (!rect.intersects(bounds))
						continue;
					if (!(rect.contains(bounds)
							|| param.overlapping && (bounds.contains(rect)
								|| param.path.intersects(child, childMatrix))))
						add = false;
				}
				if (add && child.matches(options)) {
					items.push(child);
					if (firstOnly)
						break;
				}
				if (param.recursive !== false) {
					_getItems(child, options, childMatrix, param, firstOnly);
				}
				if (firstOnly && items.length > 0)
					break;
			}
			return items;
		}
	}
}, {

	importJSON: function(json) {
		var res = Base.importJSON(json, this);
		return res !== this ? this.addChild(res) : res;
	},

	addChild: function(item, _preserve) {
		return this.insertChild(undefined, item, _preserve);
	},

	insertChild: function(index, item, _preserve) {
		var res = item ? this.insertChildren(index, [item], _preserve) : null;
		return res && res[0];
	},

	addChildren: function(items, _preserve) {
		return this.insertChildren(this._children.length, items, _preserve);
	},

	insertChildren: function(index, items, _preserve, _proto) {
		var children = this._children;
		if (children && items && items.length > 0) {
			items = Array.prototype.slice.apply(items);
			for (var i = items.length - 1; i >= 0; i--) {
				var item = items[i];
				if (!item || _proto && !(item instanceof _proto)) {
					items.splice(i, 1);
				} else {
					item._remove(false, true);
				}
			}
			Base.splice(children, items, index, 0);
			var project = this._project,
				notifySelf = project._changes;
			for (var i = 0, l = items.length; i < l; i++) {
				var item = items[i],
					name = item._name;
				item._parent = this;
				item._setProject(project, true);
				if (name)
					item.setName(name);
				if (notifySelf)
					this._changed(5);
			}
			this._changed(11);
		} else {
			items = null;
		}
		return items;
	},

	_insertItem: '#insertChild',

	_insertAt: function(item, offset, _preserve) {
		var res = this;
		if (res !== item) {
			var owner = item && item._getOwner();
			if (owner) {
				res._remove(false, true);
				owner._insertItem(item._index + offset, res, _preserve);
			} else {
				res = null;
			}
		}
		return res;
	},

	insertAbove: function(item, _preserve) {
		return this._insertAt(item, 1, _preserve);
	},

	insertBelow: function(item, _preserve) {
		return this._insertAt(item, 0, _preserve);
	},

	sendToBack: function() {
		var owner = this._getOwner();
		return owner ? owner._insertItem(0, this) : null;
	},

	bringToFront: function() {
		var owner = this._getOwner();
		return owner ? owner._insertItem(undefined, this) : null;
	},

	appendTop: '#addChild',

	appendBottom: function(item) {
		return this.insertChild(0, item);
	},

	moveAbove: '#insertAbove',

	moveBelow: '#insertBelow',

	copyTo: function(owner) {
		return owner._insertItem(undefined, this.clone(false));
	},

	reduce: function(options) {
		var children = this._children;
		if (children && children.length === 1) {
			var child = children[0].reduce(options);
			if (this._parent) {
				child.insertAbove(this);
				this.remove();
			} else {
				child.remove();
			}
			return child;
		}
		return this;
	},

	_removeNamed: function() {
		var owner = this._getOwner();
		if (owner) {
			var children = owner._children,
				namedChildren = owner._namedChildren,
				name = this._name,
				namedArray = namedChildren[name],
				index = namedArray ? namedArray.indexOf(this) : -1;
			if (index !== -1) {
				if (children[name] == this)
					delete children[name];
				namedArray.splice(index, 1);
				if (namedArray.length) {
					children[name] = namedArray[0];
				} else {
					delete namedChildren[name];
				}
			}
		}
	},

	_remove: function(notifySelf, notifyParent) {
		var owner = this._getOwner(),
			project = this._project,
			index = this._index;
		if (owner) {
			if (index != null) {
				if (project._activeLayer === this)
					project._activeLayer = this.getNextSibling()
							|| this.getPreviousSibling();
				Base.splice(owner._children, null, index, 1);
			}
			if (this._name)
				this._removeNamed();
			this._installEvents(false);
			if (notifySelf && project._changes)
				this._changed(5);
			if (notifyParent)
				owner._changed(11, this);
			this._parent = null;
			return true;
		}
		return false;
	},

	remove: function() {
		return this._remove(true, true);
	},

	replaceWith: function(item) {
		var ok = item && item.insertBelow(this);
		if (ok)
			this.remove();
		return ok;
	},

	removeChildren: function(start, end) {
		if (!this._children)
			return null;
		start = start || 0;
		end = Base.pick(end, this._children.length);
		var removed = Base.splice(this._children, null, start, end - start);
		for (var i = removed.length - 1; i >= 0; i--) {
			removed[i]._remove(true, false);
		}
		if (removed.length > 0)
			this._changed(11);
		return removed;
	},

	clear: '#removeChildren',

	reverseChildren: function() {
		if (this._children) {
			this._children.reverse();
			for (var i = 0, l = this._children.length; i < l; i++)
				this._children[i]._index = i;
			this._changed(11);
		}
	},

	isEmpty: function() {
		return !this._children || this._children.length === 0;
	},

	isEditable: function() {
		var item = this;
		while (item) {
			if (!item._visible || item._locked)
				return false;
			item = item._parent;
		}
		return true;
	},

	hasFill: function() {
		return this.getStyle().hasFill();
	},

	hasStroke: function() {
		return this.getStyle().hasStroke();
	},

	hasShadow: function() {
		return this.getStyle().hasShadow();
	},

	_getOrder: function(item) {
		function getList(item) {
			var list = [];
			do {
				list.unshift(item);
			} while (item = item._parent);
			return list;
		}
		var list1 = getList(this),
			list2 = getList(item);
		for (var i = 0, l = Math.min(list1.length, list2.length); i < l; i++) {
			if (list1[i] != list2[i]) {
				return list1[i]._index < list2[i]._index ? 1 : -1;
			}
		}
		return 0;
	},

	hasChildren: function() {
		return this._children && this._children.length > 0;
	},

	isInserted: function() {
		return this._parent ? this._parent.isInserted() : false;
	},

	isAbove: function(item) {
		return this._getOrder(item) === -1;
	},

	isBelow: function(item) {
		return this._getOrder(item) === 1;
	},

	isParent: function(item) {
		return this._parent === item;
	},

	isChild: function(item) {
		return item && item._parent === this;
	},

	isDescendant: function(item) {
		var parent = this;
		while (parent = parent._parent) {
			if (parent === item)
				return true;
		}
		return false;
	},

	isAncestor: function(item) {
		return item ? item.isDescendant(this) : false;
	},

	isSibling: function(item) {
		return this._parent === item._parent;
	},

	isGroupedWith: function(item) {
		var parent = this._parent;
		while (parent) {
			if (parent._parent
				&& /^(Group|Layer|CompoundPath)$/.test(parent._class)
				&& item.isDescendant(parent))
					return true;
			parent = parent._parent;
		}
		return false;
	},

}, Base.each(['rotate', 'scale', 'shear', 'skew'], function(key) {
	var rotate = key === 'rotate';
	this[key] = function() {
		var value = (rotate ? Base : Point).read(arguments),
			center = Point.read(arguments, 0, { readNull: true });
		return this.transform(new Matrix()[key](value,
				center || this.getPosition(true)));
	};
}, {
	translate: function() {
		var mx = new Matrix();
		return this.transform(mx.translate.apply(mx, arguments));
	},

	transform: function(matrix, _applyMatrix, _applyRecursively,
			_setApplyMatrix) {
		if (matrix && matrix.isIdentity())
			matrix = null;
		var _matrix = this._matrix,
			applyMatrix = (_applyMatrix || this._applyMatrix)
					&& ((!_matrix.isIdentity() || matrix)
						|| _applyMatrix && _applyRecursively && this._children);
		if (!matrix && !applyMatrix)
			return this;
		if (matrix) {
			if (!matrix.isInvertible() && _matrix.isInvertible())
				_matrix._backup = _matrix.getValues();
			_matrix.prepend(matrix);
		}
		if (applyMatrix = applyMatrix && this._transformContent(_matrix,
					_applyRecursively, _setApplyMatrix)) {
			var pivot = this._pivot,
				style = this._style,
				fillColor = style.getFillColor(true),
				strokeColor = style.getStrokeColor(true);
			if (pivot)
				_matrix._transformPoint(pivot, pivot, true);
			if (fillColor)
				fillColor.transform(_matrix);
			if (strokeColor)
				strokeColor.transform(_matrix);
			_matrix.reset(true);
			if (_setApplyMatrix && this._canApplyMatrix)
				this._applyMatrix = true;
		}
		var bounds = this._bounds,
			position = this._position;
		this._changed(9);
		var decomp = bounds && matrix && matrix.decompose();
		if (decomp && !decomp.shearing && decomp.rotation % 90 === 0) {
			for (var key in bounds) {
				var cache = bounds[key];
				if (applyMatrix || !cache.internal) {
					var rect = cache.rect;
					matrix._transformBounds(rect, rect);
				}
			}
			var getter = this._boundsGetter,
				rect = bounds[getter && getter.getBounds || getter || 'getBounds'];
			if (rect)
				this._position = rect.getCenter(true);
			this._bounds = bounds;
		} else if (matrix && position) {
			this._position = matrix._transformPoint(position, position);
		}
		return this;
	},

	_transformContent: function(matrix, applyRecursively, setApplyMatrix) {
		var children = this._children;
		if (children) {
			for (var i = 0, l = children.length; i < l; i++)
				children[i].transform(matrix, true, applyRecursively,
						setApplyMatrix);
			return true;
		}
	},

	globalToLocal: function() {
		return this.getGlobalMatrix(true)._inverseTransform(
				Point.read(arguments));
	},

	localToGlobal: function() {
		return this.getGlobalMatrix(true)._transformPoint(
				Point.read(arguments));
	},

	parentToLocal: function() {
		return this._matrix._inverseTransform(Point.read(arguments));
	},

	localToParent: function() {
		return this._matrix._transformPoint(Point.read(arguments));
	},

	fitBounds: function(rectangle, fill) {
		rectangle = Rectangle.read(arguments);
		var bounds = this.getBounds(),
			itemRatio = bounds.height / bounds.width,
			rectRatio = rectangle.height / rectangle.width,
			scale = (fill ? itemRatio > rectRatio : itemRatio < rectRatio)
					? rectangle.width / bounds.width
					: rectangle.height / bounds.height,
			newBounds = new Rectangle(new Point(),
					new Size(bounds.width * scale, bounds.height * scale));
		newBounds.setCenter(rectangle.getCenter());
		this.setBounds(newBounds);
	}
}), {

	_setStyles: function(ctx, param, viewMatrix) {
		var style = this._style;
		if (style.hasFill()) {
			ctx.fillStyle = style.getFillColor().toCanvasStyle(ctx);
		}
		if (style.hasStroke()) {
			ctx.strokeStyle = style.getStrokeColor().toCanvasStyle(ctx);
			ctx.lineWidth = style.getStrokeWidth();
			var strokeJoin = style.getStrokeJoin(),
				strokeCap = style.getStrokeCap(),
				miterLimit = style.getMiterLimit();
			if (strokeJoin)
				ctx.lineJoin = strokeJoin;
			if (strokeCap)
				ctx.lineCap = strokeCap;
			if (miterLimit)
				ctx.miterLimit = miterLimit;
			if (paper.support.nativeDash) {
				var dashArray = style.getDashArray(),
					dashOffset = style.getDashOffset();
				if (dashArray && dashArray.length) {
					if ('setLineDash' in ctx) {
						ctx.setLineDash(dashArray);
						ctx.lineDashOffset = dashOffset;
					} else {
						ctx.mozDash = dashArray;
						ctx.mozDashOffset = dashOffset;
					}
				}
			}
		}
		if (style.hasShadow()) {
			var pixelRatio = param.pixelRatio || 1,
				mx = viewMatrix._shiftless().prepend(
					new Matrix().scale(pixelRatio, pixelRatio)),
				blur = mx.transform(new Point(style.getShadowBlur(), 0)),
				offset = mx.transform(this.getShadowOffset());
			ctx.shadowColor = style.getShadowColor().toCanvasStyle(ctx);
			ctx.shadowBlur = blur.getLength();
			ctx.shadowOffsetX = offset.x;
			ctx.shadowOffsetY = offset.y;
		}
	},

	draw: function(ctx, param, parentStrokeMatrix) {
		var updateVersion = this._updateVersion = this._project._updateVersion;
		if (!this._visible || this._opacity === 0)
			return;
		var matrices = param.matrices,
			viewMatrix = param.viewMatrix,
			matrix = this._matrix,
			globalMatrix = matrices[matrices.length - 1].appended(matrix);
		if (!globalMatrix.isInvertible())
			return;

		viewMatrix = viewMatrix ? viewMatrix.appended(globalMatrix)
				: globalMatrix;

		matrices.push(globalMatrix);
		if (param.updateMatrix) {
			globalMatrix._updateVersion = updateVersion;
			this._globalMatrix = globalMatrix;
		}

		var blendMode = this._blendMode,
			opacity = this._opacity,
			normalBlend = blendMode === 'normal',
			nativeBlend = BlendMode.nativeModes[blendMode],
			direct = normalBlend && opacity === 1
					|| param.dontStart
					|| param.clip
					|| (nativeBlend || normalBlend && opacity < 1)
						&& this._canComposite(),
			pixelRatio = param.pixelRatio || 1,
			mainCtx, itemOffset, prevOffset;
		if (!direct) {
			var bounds = this.getStrokeBounds(viewMatrix);
			if (!bounds.width || !bounds.height)
				return;
			prevOffset = param.offset;
			itemOffset = param.offset = bounds.getTopLeft().floor();
			mainCtx = ctx;
			ctx = CanvasProvider.getContext(bounds.getSize().ceil().add(1)
					.multiply(pixelRatio));
			if (pixelRatio !== 1)
				ctx.scale(pixelRatio, pixelRatio);
		}
		ctx.save();
		var strokeMatrix = parentStrokeMatrix
				? parentStrokeMatrix.appended(matrix)
				: this._canScaleStroke && !this.getStrokeScaling(true)
					&& viewMatrix,
			clip = !direct && param.clipItem,
			transform = !strokeMatrix || clip;
		if (direct) {
			ctx.globalAlpha = opacity;
			if (nativeBlend)
				ctx.globalCompositeOperation = blendMode;
		} else if (transform) {
			ctx.translate(-itemOffset.x, -itemOffset.y);
		}
		if (transform) {
			(direct ? matrix : viewMatrix).applyToContext(ctx);
		}
		if (clip) {
			param.clipItem.draw(ctx, param.extend({ clip: true }));
		}
		if (strokeMatrix) {
			ctx.setTransform(pixelRatio, 0, 0, pixelRatio, 0, 0);
			var offset = param.offset;
			if (offset)
				ctx.translate(-offset.x, -offset.y);
		}
		this._draw(ctx, param, viewMatrix, strokeMatrix);
		ctx.restore();
		matrices.pop();
		if (param.clip && !param.dontFinish)
			ctx.clip();
		if (!direct) {
			BlendMode.process(blendMode, ctx, mainCtx, opacity,
					itemOffset.subtract(prevOffset).multiply(pixelRatio));
			CanvasProvider.release(ctx);
			param.offset = prevOffset;
		}
	},

	_isUpdated: function(updateVersion) {
		var parent = this._parent;
		if (parent instanceof CompoundPath)
			return parent._isUpdated(updateVersion);
		var updated = this._updateVersion === updateVersion;
		if (!updated && parent && parent._visible
				&& parent._isUpdated(updateVersion)) {
			this._updateVersion = updateVersion;
			updated = true;
		}
		return updated;
	},

	_drawSelection: function(ctx, matrix, size, selectionItems, updateVersion) {
		var selection = this._selection,
			itemSelected = selection & 1,
			boundsSelected = selection & 2
					|| itemSelected && this._selectBounds,
			positionSelected = selection & 4;
		if (!this._drawSelected)
			itemSelected = false;
		if ((itemSelected || boundsSelected || positionSelected)
				&& this._isUpdated(updateVersion)) {
			var layer,
				color = this.getSelectedColor(true) || (layer = this.getLayer())
					&& layer.getSelectedColor(true),
				mx = matrix.appended(this.getGlobalMatrix(true)),
				half = size / 2;
			ctx.strokeStyle = ctx.fillStyle = color
					? color.toCanvasStyle(ctx) : '#009dec';
			if (itemSelected)
				this._drawSelected(ctx, mx, selectionItems);
			if (positionSelected) {
				var point = this.getPosition(true),
					x = point.x,
					y = point.y;
				ctx.beginPath();
				ctx.arc(x, y, half, 0, Math.PI * 2, true);
				ctx.stroke();
				var deltas = [[0, -1], [1, 0], [0, 1], [-1, 0]],
					start = half,
					end = size + 1;
				for (var i = 0; i < 4; i++) {
					var delta = deltas[i],
						dx = delta[0],
						dy = delta[1];
					ctx.moveTo(x + dx * start, y + dy * start);
					ctx.lineTo(x + dx * end, y + dy * end);
					ctx.stroke();
				}
			}
			if (boundsSelected) {
				var coords = mx._transformCorners(this.getInternalBounds());
				ctx.beginPath();
				for (var i = 0; i < 8; i++) {
					ctx[i === 0 ? 'moveTo' : 'lineTo'](coords[i], coords[++i]);
				}
				ctx.closePath();
				ctx.stroke();
				for (var i = 0; i < 8; i++) {
					ctx.fillRect(coords[i] - half, coords[++i] - half,
							size, size);
				}
			}
		}
	},

	_canComposite: function() {
		return false;
	}
}, Base.each(['down', 'drag', 'up', 'move'], function(key) {
	this['removeOn' + Base.capitalize(key)] = function() {
		var hash = {};
		hash[key] = true;
		return this.removeOn(hash);
	};
}, {

	removeOn: function(obj) {
		for (var name in obj) {
			if (obj[name]) {
				var key = 'mouse' + name,
					project = this._project,
					sets = project._removeSets = project._removeSets || {};
				sets[key] = sets[key] || {};
				sets[key][this._id] = this;
			}
		}
		return this;
	}
}));

var Group = Item.extend({
	_class: 'Group',
	_selectBounds: false,
	_selectChildren: true,
	_serializeFields: {
		children: []
	},

	initialize: function Group(arg) {
		this._children = [];
		this._namedChildren = {};
		if (!this._initialize(arg))
			this.addChildren(Array.isArray(arg) ? arg : arguments);
	},

	_changed: function _changed(flags) {
		_changed.base.call(this, flags);
		if (flags & 1026) {
			this._clipItem = undefined;
		}
	},

	_getClipItem: function() {
		var clipItem = this._clipItem;
		if (clipItem === undefined) {
			clipItem = null;
			var children = this._children;
			for (var i = 0, l = children.length; i < l; i++) {
				if (children[i]._clipMask) {
					clipItem = children[i];
					break;
				}
			}
			this._clipItem = clipItem;
		}
		return clipItem;
	},

	isClipped: function() {
		return !!this._getClipItem();
	},

	setClipped: function(clipped) {
		var child = this.getFirstChild();
		if (child)
			child.setClipMask(clipped);
	},

	_getBounds: function _getBounds(matrix, options) {
		var clipItem = this._getClipItem();
		return clipItem
			? clipItem._getCachedBounds(
				matrix && matrix.appended(clipItem._matrix),
				Base.set({}, options, { stroke: false }))
			: _getBounds.base.call(this, matrix, options);
	},

	_hitTestChildren: function _hitTestChildren(point, options, viewMatrix) {
		var clipItem = this._getClipItem();
		return (!clipItem || clipItem.contains(point))
				&& _hitTestChildren.base.call(this, point, options, viewMatrix,
					clipItem);
	},

	_draw: function(ctx, param) {
		var clip = param.clip,
			clipItem = !clip && this._getClipItem();
		param = param.extend({ clipItem: clipItem, clip: false });
		if (clip) {
			ctx.beginPath();
			param.dontStart = param.dontFinish = true;
		} else if (clipItem) {
			clipItem.draw(ctx, param.extend({ clip: true }));
		}
		var children = this._children;
		for (var i = 0, l = children.length; i < l; i++) {
			var item = children[i];
			if (item !== clipItem)
				item.draw(ctx, param);
		}
	}
});

var Layer = Group.extend({
	_class: 'Layer',

	initialize: function Layer() {
		Group.apply(this, arguments);
	},

	_getOwner: function() {
		return this._parent || this._index != null && this._project;
	},

	isInserted: function isInserted() {
		return this._parent ? isInserted.base.call(this) : this._index != null;
	},

	activate: function() {
		this._project._activeLayer = this;
	},

	_hitTestSelf: function() {
	}
});

var Shape = Item.extend({
	_class: 'Shape',
	_applyMatrix: false,
	_canApplyMatrix: false,
	_canScaleStroke: true,
	_serializeFields: {
		type: null,
		size: null,
		radius: null
	},

	initialize: function Shape(props) {
		this._initialize(props);
	},

	_equals: function(item) {
		return this._type === item._type
			&& this._size.equals(item._size)
			&& Base.equals(this._radius, item._radius);
	},

	copyContent: function(source) {
		this.setType(source._type);
		this.setSize(source._size);
		this.setRadius(source._radius);
	},

	getType: function() {
		return this._type;
	},

	setType: function(type) {
		this._type = type;
	},

	getShape: '#getType',
	setShape: '#setType',

	getSize: function() {
		var size = this._size;
		return new LinkedSize(size.width, size.height, this, 'setSize');
	},

	setSize: function() {
		var size = Size.read(arguments);
		if (!this._size) {
			this._size = size.clone();
		} else if (!this._size.equals(size)) {
			var type = this._type,
				width = size.width,
				height = size.height;
			if (type === 'rectangle') {
				var radius = Size.min(this._radius, size.divide(2));
				this._radius.set(radius.width, radius.height);
			} else if (type === 'circle') {
				width = height = (width + height) / 2;
				this._radius = width / 2;
			} else if (type === 'ellipse') {
				this._radius.set(width / 2, height / 2);
			}
			this._size.set(width, height);
			this._changed(9);
		}
	},

	getRadius: function() {
		var rad = this._radius;
		return this._type === 'circle'
				? rad
				: new LinkedSize(rad.width, rad.height, this, 'setRadius');
	},

	setRadius: function(radius) {
		var type = this._type;
		if (type === 'circle') {
			if (radius === this._radius)
				return;
			var size = radius * 2;
			this._radius = radius;
			this._size.set(size, size);
		} else {
			radius = Size.read(arguments);
			if (!this._radius) {
				this._radius = radius.clone();
			} else {
				if (this._radius.equals(radius))
					return;
				this._radius.set(radius.width, radius.height);
				if (type === 'rectangle') {
					var size = Size.max(this._size, radius.multiply(2));
					this._size.set(size.width, size.height);
				} else if (type === 'ellipse') {
					this._size.set(radius.width * 2, radius.height * 2);
				}
			}
		}
		this._changed(9);
	},

	isEmpty: function() {
		return false;
	},

	toPath: function(insert) {
		var path = new Path[Base.capitalize(this._type)]({
			center: new Point(),
			size: this._size,
<<<<<<< HEAD
			radius: this._radius
		}), insert);
=======
			radius: this._radius,
			insert: false
		});
		path.copyAttributes(this);
>>>>>>> d54e1f5b
		if (paper.settings.applyMatrix)
			path.setApplyMatrix(true);
		if (insert === undefined || insert)
			path.insertAbove(this);
		return path;
	},

	toShape: '#clone',

	_draw: function(ctx, param, viewMatrix, strokeMatrix) {
		var style = this._style,
			hasFill = style.hasFill(),
			hasStroke = style.hasStroke(),
			dontPaint = param.dontFinish || param.clip,
			untransformed = !strokeMatrix;
		if (hasFill || hasStroke || dontPaint) {
			var type = this._type,
				radius = this._radius,
				isCircle = type === 'circle';
			if (!param.dontStart)
				ctx.beginPath();
			if (untransformed && isCircle) {
				ctx.arc(0, 0, radius, 0, Math.PI * 2, true);
			} else {
				var rx = isCircle ? radius : radius.width,
					ry = isCircle ? radius : radius.height,
					size = this._size,
					width = size.width,
					height = size.height;
				if (untransformed && type === 'rectangle' && rx === 0 && ry === 0) {
					ctx.rect(-width / 2, -height / 2, width, height);
				} else {
					var x = width / 2,
						y = height / 2,
						kappa = 1 - 0.5522847498307936,
						cx = rx * kappa,
						cy = ry * kappa,
						c = [
							-x, -y + ry,
							-x, -y + cy,
							-x + cx, -y,
							-x + rx, -y,
							x - rx, -y,
							x - cx, -y,
							x, -y + cy,
							x, -y + ry,
							x, y - ry,
							x, y - cy,
							x - cx, y,
							x - rx, y,
							-x + rx, y,
							-x + cx, y,
							-x, y - cy,
							-x, y - ry
						];
					if (strokeMatrix)
						strokeMatrix.transform(c, c, 32);
					ctx.moveTo(c[0], c[1]);
					ctx.bezierCurveTo(c[2], c[3], c[4], c[5], c[6], c[7]);
					if (x !== rx)
						ctx.lineTo(c[8], c[9]);
					ctx.bezierCurveTo(c[10], c[11], c[12], c[13], c[14], c[15]);
					if (y !== ry)
						ctx.lineTo(c[16], c[17]);
					ctx.bezierCurveTo(c[18], c[19], c[20], c[21], c[22], c[23]);
					if (x !== rx)
						ctx.lineTo(c[24], c[25]);
					ctx.bezierCurveTo(c[26], c[27], c[28], c[29], c[30], c[31]);
				}
			}
			ctx.closePath();
		}
		if (!dontPaint && (hasFill || hasStroke)) {
			this._setStyles(ctx, param, viewMatrix);
			if (hasFill) {
				ctx.fill(style.getFillRule());
				ctx.shadowColor = 'rgba(0,0,0,0)';
			}
			if (hasStroke)
				ctx.stroke();
		}
	},

	_canComposite: function() {
		return !(this.hasFill() && this.hasStroke());
	},

	_getBounds: function(matrix, options) {
		var rect = new Rectangle(this._size).setCenter(0, 0),
			style = this._style,
			strokeWidth = options.stroke && style.hasStroke()
					&& style.getStrokeWidth();
		if (matrix)
			rect = matrix._transformBounds(rect);
		return strokeWidth
				? rect.expand(Path._getStrokePadding(strokeWidth,
					this._getStrokeMatrix(matrix, options)))
				: rect;
	}
},
new function() {
	function getCornerCenter(that, point, expand) {
		var radius = that._radius;
		if (!radius.isZero()) {
			var halfSize = that._size.divide(2);
			for (var i = 0; i < 4; i++) {
				var dir = new Point(i & 1 ? 1 : -1, i > 1 ? 1 : -1),
					corner = dir.multiply(halfSize),
					center = corner.subtract(dir.multiply(radius)),
					rect = new Rectangle(corner, center);
				if ((expand ? rect.expand(expand) : rect).contains(point))
					return center;
			}
		}
	}

	function isOnEllipseStroke(point, radius, padding, quadrant) {
		var vector = point.divide(radius);
		return (!quadrant || vector.quadrant === quadrant) &&
				vector.subtract(vector.normalize()).multiply(radius)
					.divide(padding).length <= 1;
	}

	return {
		_contains: function _contains(point) {
			if (this._type === 'rectangle') {
				var center = getCornerCenter(this, point);
				return center
						? point.subtract(center).divide(this._radius)
							.getLength() <= 1
						: _contains.base.call(this, point);
			} else {
				return point.divide(this.size).getLength() <= 0.5;
			}
		},

		_hitTestSelf: function _hitTestSelf(point, options, viewMatrix,
				strokeMatrix) {
			var hit = false,
				style = this._style,
				hitStroke = options.stroke && style.hasStroke(),
				hitFill = options.fill && style.hasFill();
			if (hitStroke || hitFill) {
				var type = this._type,
					radius = this._radius,
					strokeRadius = hitStroke ? style.getStrokeWidth() / 2 : 0,
					strokePadding = options._tolerancePadding.add(
						Path._getStrokePadding(strokeRadius,
							!style.getStrokeScaling() && strokeMatrix));
				if (type === 'rectangle') {
					var padding = strokePadding.multiply(2),
						center = getCornerCenter(this, point, padding);
					if (center) {
						hit = isOnEllipseStroke(point.subtract(center), radius,
								strokePadding, center.getQuadrant());
					} else {
						var rect = new Rectangle(this._size).setCenter(0, 0),
							outer = rect.expand(padding),
							inner = rect.expand(padding.negate());
						hit = outer._containsPoint(point)
								&& !inner._containsPoint(point);
					}
				} else {
					hit = isOnEllipseStroke(point, radius, strokePadding);
				}
			}
			return hit ? new HitResult(hitStroke ? 'stroke' : 'fill', this)
					: _hitTestSelf.base.apply(this, arguments);
		}
	};
}, {

statics: new function() {
	function createShape(type, point, size, radius, args) {
		var item = new Shape(Base.getNamed(args));
		item._type = type;
		item._size = size;
		item._radius = radius;
		return item.translate(point);
	}

	return {
		Circle: function() {
			var center = Point.readNamed(arguments, 'center'),
				radius = Base.readNamed(arguments, 'radius');
			return createShape('circle', center, new Size(radius * 2), radius,
					arguments);
		},

		Rectangle: function() {
			var rect = Rectangle.readNamed(arguments, 'rectangle'),
				radius = Size.min(Size.readNamed(arguments, 'radius'),
						rect.getSize(true).divide(2));
			return createShape('rectangle', rect.getCenter(true),
					rect.getSize(true), radius, arguments);
		},

		Ellipse: function() {
			var ellipse = Shape._readEllipse(arguments),
				radius = ellipse.radius;
			return createShape('ellipse', ellipse.center, radius.multiply(2),
					radius, arguments);
		},

		_readEllipse: function(args) {
			var center,
				radius;
			if (Base.hasNamed(args, 'radius')) {
				center = Point.readNamed(args, 'center');
				radius = Size.readNamed(args, 'radius');
			} else {
				var rect = Rectangle.readNamed(args, 'rectangle');
				center = rect.getCenter(true);
				radius = rect.getSize(true).divide(2);
			}
			return { center: center, radius: radius };
		}
	};
}});

var Raster = Item.extend({
	_class: 'Raster',
	_applyMatrix: false,
	_canApplyMatrix: false,
	_boundsOptions: { stroke: false, handle: false },
	_serializeFields: {
		crossOrigin: null,
		source: null
	},

	initialize: function Raster(object, position) {
		if (!this._initialize(object,
				position !== undefined && Point.read(arguments, 1))) {
			var image = typeof object === 'string'
					? document.getElementById(object) : object;
			if (image) {
				this.setImage(image);
			} else {
				this.setSource(object);
			}
		}
		if (!this._size) {
			this._size = new Size();
			this._loaded = false;
		}
	},

	_equals: function(item) {
		return this.getSource() === item.getSource();
	},

	copyContent: function(source) {
		var image = source._image,
			canvas = source._canvas;
		if (image) {
			this._setImage(image);
		} else if (canvas) {
			var copyCanvas = CanvasProvider.getCanvas(source._size);
			copyCanvas.getContext('2d').drawImage(canvas, 0, 0);
			this._setImage(copyCanvas);
		}
		this._crossOrigin = source._crossOrigin;
	},

	getSize: function() {
		var size = this._size;
		return new LinkedSize(size ? size.width : 0, size ? size.height : 0,
				this, 'setSize');
	},

	setSize: function() {
		var size = Size.read(arguments);
		if (!size.equals(this._size)) {
			if (size.width > 0 && size.height > 0) {
				var element = this.getElement();
				this._setImage(CanvasProvider.getCanvas(size));
				if (element)
					this.getContext(true).drawImage(element, 0, 0,
							size.width, size.height);
			} else {
				if (this._canvas)
					CanvasProvider.release(this._canvas);
				this._size = size.clone();
			}
		}
	},

	getWidth: function() {
		return this._size ? this._size.width : 0;
	},

	setWidth: function(width) {
		this.setSize(width, this.getHeight());
	},

	getHeight: function() {
		return this._size ? this._size.height : 0;
	},

	setHeight: function(height) {
		this.setSize(this.getWidth(), height);
	},

	getLoaded: function() {
		return this._loaded;
	},

	isEmpty: function() {
		var size = this._size;
		return !size || size.width === 0 && size.height === 0;
	},

	getResolution: function() {
		var matrix = this._matrix,
			orig = new Point(0, 0).transform(matrix),
			u = new Point(1, 0).transform(matrix).subtract(orig),
			v = new Point(0, 1).transform(matrix).subtract(orig);
		return new Size(
			72 / u.getLength(),
			72 / v.getLength()
		);
	},

	getPpi: '#getResolution',

	getImage: function() {
		return this._image;
	},

	setImage: function(image) {
		var that = this;

		function emit(event) {
			var view = that.getView(),
				type = event && event.type || 'load';
			if (view && that.responds(type)) {
				paper = view._scope;
				that.emit(type, new Event(event));
			}
		}

		this._setImage(image);
		if (this._loaded) {
			setTimeout(emit, 0);
		} else if (image) {
			DomEvent.add(image, {
				load: function(event) {
					that._setImage(image);
					emit(event);
				},
				error: emit
			});
		}
	},

	_setImage: function(image) {
		if (this._canvas)
			CanvasProvider.release(this._canvas);
		if (image && image.getContext) {
			this._image = null;
			this._canvas = image;
			this._loaded = true;
		} else {
			this._image = image;
			this._canvas = null;
			this._loaded = !!(image && image.src && image.complete);
		}
		this._size = new Size(
				image ? image.naturalWidth || image.width : 0,
				image ? image.naturalHeight || image.height : 0);
		this._context = null;
		this._changed(521);
	},

	getCanvas: function() {
		if (!this._canvas) {
			var ctx = CanvasProvider.getContext(this._size);
			try {
				if (this._image)
					ctx.drawImage(this._image, 0, 0);
				this._canvas = ctx.canvas;
			} catch (e) {
				CanvasProvider.release(ctx);
			}
		}
		return this._canvas;
	},

	setCanvas: '#setImage',

	getContext: function(modify) {
		if (!this._context)
			this._context = this.getCanvas().getContext('2d');
		if (modify) {
			this._image = null;
			this._changed(513);
		}
		return this._context;
	},

	setContext: function(context) {
		this._context = context;
	},

	getSource: function() {
		var image = this._image;
		return image && image.src || this.toDataURL();
	},

	setSource: function(src) {
		var image = new window.Image(),
			crossOrigin = this._crossOrigin;
		if (crossOrigin)
			image.crossOrigin = crossOrigin;
		image.src = src;
		this.setImage(image);
	},

	getCrossOrigin: function() {
		var image = this._image;
		return image && image.crossOrigin || this._crossOrigin || '';
	},

	setCrossOrigin: function(crossOrigin) {
		this._crossOrigin = crossOrigin;
		var image = this._image;
		if (image)
			image.crossOrigin = crossOrigin;
	},

	getElement: function() {
		return this._canvas || this._loaded && this._image;
	}
}, {
	beans: false,

	getSubCanvas: function() {
		var rect = Rectangle.read(arguments),
			ctx = CanvasProvider.getContext(rect.getSize());
		ctx.drawImage(this.getCanvas(), rect.x, rect.y,
				rect.width, rect.height, 0, 0, rect.width, rect.height);
		return ctx.canvas;
	},

	getSubRaster: function() {
		var rect = Rectangle.read(arguments),
			raster = new Raster(Item.NO_INSERT);
		raster._setImage(this.getSubCanvas(rect));
		raster.translate(rect.getCenter().subtract(this.getSize().divide(2)));
		raster._matrix.prepend(this._matrix);
		raster.insertAbove(this);
		return raster;
	},

	toDataURL: function() {
		var image = this._image,
			src = image && image.src;
		if (/^data:/.test(src))
			return src;
		var canvas = this.getCanvas();
		return canvas ? canvas.toDataURL.apply(canvas, arguments) : null;
	},

	drawImage: function(image ) {
		var point = Point.read(arguments, 1);
		this.getContext(true).drawImage(image, point.x, point.y);
	},

	getAverageColor: function(object) {
		var bounds, path;
		if (!object) {
			bounds = this.getBounds();
		} else if (object instanceof PathItem) {
			path = object;
			bounds = object.getBounds();
		} else if (typeof object === 'object') {
			if ('width' in object) {
				bounds = new Rectangle(object);
			} else if ('x' in object) {
				bounds = new Rectangle(object.x - 0.5, object.y - 0.5, 1, 1);
			}
		}
		if (!bounds)
			return null;
		var sampleSize = 32,
			width = Math.min(bounds.width, sampleSize),
			height = Math.min(bounds.height, sampleSize);
		var ctx = Raster._sampleContext;
		if (!ctx) {
			ctx = Raster._sampleContext = CanvasProvider.getContext(
					new Size(sampleSize));
		} else {
			ctx.clearRect(0, 0, sampleSize + 1, sampleSize + 1);
		}
		ctx.save();
		var matrix = new Matrix()
				.scale(width / bounds.width, height / bounds.height)
				.translate(-bounds.x, -bounds.y);
		matrix.applyToContext(ctx);
		if (path)
			path.draw(ctx, new Base({ clip: true, matrices: [matrix] }));
		this._matrix.applyToContext(ctx);
		var element = this.getElement(),
			size = this._size;
		if (element)
			ctx.drawImage(element, -size.width / 2, -size.height / 2);
		ctx.restore();
		var pixels = ctx.getImageData(0.5, 0.5, Math.ceil(width),
				Math.ceil(height)).data,
			channels = [0, 0, 0],
			total = 0;
		for (var i = 0, l = pixels.length; i < l; i += 4) {
			var alpha = pixels[i + 3];
			total += alpha;
			alpha /= 255;
			channels[0] += pixels[i] * alpha;
			channels[1] += pixels[i + 1] * alpha;
			channels[2] += pixels[i + 2] * alpha;
		}
		for (var i = 0; i < 3; i++)
			channels[i] /= total;
		return total ? Color.read(channels) : null;
	},

	getPixel: function() {
		var point = Point.read(arguments);
		var data = this.getContext().getImageData(point.x, point.y, 1, 1).data;
		return new Color('rgb', [data[0] / 255, data[1] / 255, data[2] / 255],
				data[3] / 255);
	},

	setPixel: function() {
		var point = Point.read(arguments),
			color = Color.read(arguments),
			components = color._convert('rgb'),
			alpha = color._alpha,
			ctx = this.getContext(true),
			imageData = ctx.createImageData(1, 1),
			data = imageData.data;
		data[0] = components[0] * 255;
		data[1] = components[1] * 255;
		data[2] = components[2] * 255;
		data[3] = alpha != null ? alpha * 255 : 255;
		ctx.putImageData(imageData, point.x, point.y);
	},

	createImageData: function() {
		var size = Size.read(arguments);
		return this.getContext().createImageData(size.width, size.height);
	},

	getImageData: function() {
		var rect = Rectangle.read(arguments);
		if (rect.isEmpty())
			rect = new Rectangle(this._size);
		return this.getContext().getImageData(rect.x, rect.y,
				rect.width, rect.height);
	},

	setImageData: function(data ) {
		var point = Point.read(arguments, 1);
		this.getContext(true).putImageData(data, point.x, point.y);
	},

	_getBounds: function(matrix, options) {
		var rect = new Rectangle(this._size).setCenter(0, 0);
		return matrix ? matrix._transformBounds(rect) : rect;
	},

	_hitTestSelf: function(point) {
		if (this._contains(point)) {
			var that = this;
			return new HitResult('pixel', that, {
				offset: point.add(that._size.divide(2)).round(),
				color: {
					get: function() {
						return that.getPixel(this.offset);
					}
				}
			});
		}
	},

	_draw: function(ctx) {
		var element = this.getElement();
		if (element) {
			ctx.globalAlpha = this._opacity;
			ctx.drawImage(element,
					-this._size.width / 2, -this._size.height / 2);
		}
	},

	_canComposite: function() {
		return true;
	}
});

var SymbolItem = Item.extend({
	_class: 'SymbolItem',
	_applyMatrix: false,
	_canApplyMatrix: false,
	_boundsOptions: { stroke: true },
	_serializeFields: {
		symbol: null
	},

	initialize: function SymbolItem(arg0, arg1) {
		if (!this._initialize(arg0,
				arg1 !== undefined && Point.read(arguments, 1)))
			this.setDefinition(arg0 instanceof SymbolDefinition ?
					arg0 : new SymbolDefinition(arg0));
	},

	_equals: function(item) {
		return this._definition === item._definition;
	},

	copyContent: function(source) {
		this.setDefinition(source._definition);
	},

	getDefinition: function() {
		return this._definition;
	},

	setDefinition: function(definition) {
		this._definition = definition;
		this._changed(9);
	},

	getSymbol: '#getDefinition',
	setSymbol: '#setDefinition',

	isEmpty: function() {
		return this._definition._item.isEmpty();
	},

	_getBounds: function(matrix, options) {
		var item = this._definition._item;
		return item._getCachedBounds(item._matrix.prepended(matrix), options);
	},

	_hitTestSelf: function(point, options, viewMatrix, strokeMatrix) {
		var res = this._definition._item._hitTest(point, options, viewMatrix);
		if (res)
			res.item = this;
		return res;
	},

	_draw: function(ctx, param) {
		this._definition._item.draw(ctx, param);
	}

});

var SymbolDefinition = Base.extend({
	_class: 'SymbolDefinition',

	initialize: function SymbolDefinition(item, dontCenter) {
		this._id = UID.get();
		this.project = paper.project;
		if (item)
			this.setItem(item, dontCenter);
	},

	_serialize: function(options, dictionary) {
		return dictionary.add(this, function() {
			return Base.serialize([this._class, this._item],
					options, false, dictionary);
		});
	},

	_changed: function(flags) {
		if (flags & 8)
			Item._clearBoundsCache(this);
		if (flags & 1)
			this.project._changed(flags);
	},

	getItem: function() {
		return this._item;
	},

	setItem: function(item, _dontCenter) {
		if (item._symbol)
			item = item.clone();
		if (this._item)
			this._item._symbol = null;
		this._item = item;
		item.remove();
		item.setSelected(false);
		if (!_dontCenter)
			item.setPosition(new Point());
		item._symbol = this;
		this._changed(9);
	},

	getDefinition: '#getItem',
	setDefinition: '#setItem',

	place: function(position) {
		return new SymbolItem(this, position);
	},

	clone: function() {
		return new SymbolDefinition(this._item.clone(false));
	},

	equals: function(symbol) {
		return symbol === this
				|| symbol && this._item.equals(symbol._item)
				|| false;
	}
});

var HitResult = Base.extend({
	_class: 'HitResult',

	initialize: function HitResult(type, item, values) {
		this.type = type;
		this.item = item;
		if (values) {
			values.enumerable = true;
			this.inject(values);
		}
	},

	statics: {
		getOptions: function(args) {
			var options = args && Base.read(args);
			return Base.set({
				type: null,
				tolerance: paper.settings.hitTolerance,
				fill: !options,
				stroke: !options,
				segments: !options,
				handles: false,
				ends: false,
				center: false,
				bounds: false,
				guides: false,
				selected: false
			}, options);
		}
	}
});

var Segment = Base.extend({
	_class: 'Segment',
	beans: true,
	_selection: 0,

	initialize: function Segment(arg0, arg1, arg2, arg3, arg4, arg5) {
		var count = arguments.length,
			point, handleIn, handleOut,
			selection;
		if (count === 0) {
		} else if (count === 1) {
			if (arg0 && 'point' in arg0) {
				point = arg0.point;
				handleIn = arg0.handleIn;
				handleOut = arg0.handleOut;
				selection = arg0.selection;
			} else {
				point = arg0;
			}
		} else if (arg0 == null || typeof arg0 === 'object') {
			point = arg0;
			handleIn = arg1;
			handleOut = arg2;
			selection = arg3;
		} else {
			point = arg0 !== undefined ? [ arg0, arg1 ] : null;
			handleIn = arg2 !== undefined ? [ arg2, arg3 ] : null;
			handleOut = arg4 !== undefined ? [ arg4, arg5 ] : null;
		}
		new SegmentPoint(point, this, '_point');
		new SegmentPoint(handleIn, this, '_handleIn');
		new SegmentPoint(handleOut, this, '_handleOut');
		if (selection)
			this.setSelection(selection);
	},

	_serialize: function(options, dictionary) {
		var point = this._point,
			selection = this._selection,
			obj = selection || this.hasHandles()
					? [point, this._handleIn, this._handleOut]
					: point;
		if (selection)
			obj.push(selection);
		return Base.serialize(obj, options, true, dictionary);
	},

	_changed: function(point) {
		var path = this._path;
		if (!path)
			return;
		var curves = path._curves,
			index = this._index,
			curve;
		if (curves) {
			if ((!point || point === this._point || point === this._handleIn)
					&& (curve = index > 0 ? curves[index - 1] : path._closed
						? curves[curves.length - 1] : null))
				curve._changed();
			if ((!point || point === this._point || point === this._handleOut)
					&& (curve = curves[index]))
				curve._changed();
		}
		path._changed(25);
	},

	getPoint: function() {
		return this._point;
	},

	setPoint: function() {
		var point = Point.read(arguments);
		this._point.set(point.x, point.y);
	},

	getHandleIn: function() {
		return this._handleIn;
	},

	setHandleIn: function() {
		var point = Point.read(arguments);
		this._handleIn.set(point.x, point.y);
	},

	getHandleOut: function() {
		return this._handleOut;
	},

	setHandleOut: function() {
		var point = Point.read(arguments);
		this._handleOut.set(point.x, point.y);
	},

	hasHandles: function() {
		return !this._handleIn.isZero() || !this._handleOut.isZero();
	},

	clearHandles: function() {
		this._handleIn.set(0, 0);
		this._handleOut.set(0, 0);
	},

	getSelection: function() {
		return this._selection;
	},

	setSelection: function(selection) {
		var oldSelection = this._selection,
			path = this._path;
		this._selection = selection = selection || 0;
		if (path && selection !== oldSelection) {
			path._updateSelection(this, oldSelection, selection);
			path._changed(129);
		}
	},

	changeSelection: function(flag, selected) {
		var selection = this._selection;
		this.setSelection(selected ? selection | flag : selection & ~flag);
	},

	isSelected: function() {
		return !!(this._selection & 7);
	},

	setSelected: function(selected) {
		this.changeSelection(7, selected);
	},

	getIndex: function() {
		return this._index !== undefined ? this._index : null;
	},

	getPath: function() {
		return this._path || null;
	},

	getCurve: function() {
		var path = this._path,
			index = this._index;
		if (path) {
			if (index > 0 && !path._closed
					&& index === path._segments.length - 1)
				index--;
			return path.getCurves()[index] || null;
		}
		return null;
	},

	getLocation: function() {
		var curve = this.getCurve();
		return curve
				? new CurveLocation(curve, this === curve._segment1 ? 0 : 1)
				: null;
	},

	getNext: function() {
		var segments = this._path && this._path._segments;
		return segments && (segments[this._index + 1]
				|| this._path._closed && segments[0]) || null;
	},

	smooth: function(options, _first, _last) {
		var opts = options || {},
			type = opts.type,
			factor = opts.factor,
			prev = this.getPrevious(),
			next = this.getNext(),
			p0 = (prev || this)._point,
			p1 = this._point,
			p2 = (next || this)._point,
			d1 = p0.getDistance(p1),
			d2 = p1.getDistance(p2);
		if (!type || type === 'catmull-rom') {
			var a = factor === undefined ? 0.5 : factor,
				d1_a = Math.pow(d1, a),
				d1_2a = d1_a * d1_a,
				d2_a = Math.pow(d2, a),
				d2_2a = d2_a * d2_a;
			if (!_first && prev) {
				var A = 2 * d2_2a + 3 * d2_a * d1_a + d1_2a,
					N = 3 * d2_a * (d2_a + d1_a);
				this.setHandleIn(N !== 0
					? new Point(
						(d2_2a * p0._x + A * p1._x - d1_2a * p2._x) / N - p1._x,
						(d2_2a * p0._y + A * p1._y - d1_2a * p2._y) / N - p1._y)
					: new Point());
			}
			if (!_last && next) {
				var A = 2 * d1_2a + 3 * d1_a * d2_a + d2_2a,
					N = 3 * d1_a * (d1_a + d2_a);
				this.setHandleOut(N !== 0
					? new Point(
						(d1_2a * p2._x + A * p1._x - d2_2a * p0._x) / N - p1._x,
						(d1_2a * p2._y + A * p1._y - d2_2a * p0._y) / N - p1._y)
					: new Point());
			}
		} else if (type === 'geometric') {
			if (prev && next) {
				var vector = p0.subtract(p2),
					t = factor === undefined ? 0.4 : factor,
					k = t * d1 / (d1 + d2);
				if (!_first)
					this.setHandleIn(vector.multiply(k));
				if (!_last)
					this.setHandleOut(vector.multiply(k - t));
			}
		} else {
			throw new Error('Smoothing method \'' + type + '\' not supported.');
		}
	},

	getPrevious: function() {
		var segments = this._path && this._path._segments;
		return segments && (segments[this._index - 1]
				|| this._path._closed && segments[segments.length - 1]) || null;
	},

	isFirst: function() {
		return this._index === 0;
	},

	isLast: function() {
		var path = this._path;
		return path && this._index === path._segments.length - 1 || false;
	},

	reverse: function() {
		var handleIn = this._handleIn,
			handleOut = this._handleOut,
			inX = handleIn._x,
			inY = handleIn._y;
		handleIn.set(handleOut._x, handleOut._y);
		handleOut.set(inX, inY);
	},

	reversed: function() {
		return new Segment(this._point, this._handleOut, this._handleIn);
	},

	remove: function() {
		return this._path ? !!this._path.removeSegment(this._index) : false;
	},

	clone: function() {
		return new Segment(this._point, this._handleIn, this._handleOut);
	},

	equals: function(segment) {
		return segment === this || segment && this._class === segment._class
				&& this._point.equals(segment._point)
				&& this._handleIn.equals(segment._handleIn)
				&& this._handleOut.equals(segment._handleOut)
				|| false;
	},

	toString: function() {
		var parts = [ 'point: ' + this._point ];
		if (!this._handleIn.isZero())
			parts.push('handleIn: ' + this._handleIn);
		if (!this._handleOut.isZero())
			parts.push('handleOut: ' + this._handleOut);
		return '{ ' + parts.join(', ') + ' }';
	},

	transform: function(matrix) {
		this._transformCoordinates(matrix, new Array(6), true);
		this._changed();
	},

	interpolate: function(from, to, factor) {
		var u = 1 - factor,
			v = factor,
			point1 = from._point,
			point2 = to._point,
			handleIn1 = from._handleIn,
			handleIn2 = to._handleIn,
			handleOut2 = to._handleOut,
			handleOut1 = from._handleOut;
		this._point.set(
				u * point1._x + v * point2._x,
				u * point1._y + v * point2._y, true);
		this._handleIn.set(
				u * handleIn1._x + v * handleIn2._x,
				u * handleIn1._y + v * handleIn2._y, true);
		this._handleOut.set(
				u * handleOut1._x + v * handleOut2._x,
				u * handleOut1._y + v * handleOut2._y, true);
		this._changed();
	},

	_transformCoordinates: function(matrix, coords, change) {
		var point = this._point,
			handleIn = !change || !this._handleIn.isZero()
					? this._handleIn : null,
			handleOut = !change || !this._handleOut.isZero()
					? this._handleOut : null,
			x = point._x,
			y = point._y,
			i = 2;
		coords[0] = x;
		coords[1] = y;
		if (handleIn) {
			coords[i++] = handleIn._x + x;
			coords[i++] = handleIn._y + y;
		}
		if (handleOut) {
			coords[i++] = handleOut._x + x;
			coords[i++] = handleOut._y + y;
		}
		if (matrix) {
			matrix._transformCoordinates(coords, coords, i / 2);
			x = coords[0];
			y = coords[1];
			if (change) {
				point._x = x;
				point._y = y;
				i = 2;
				if (handleIn) {
					handleIn._x = coords[i++] - x;
					handleIn._y = coords[i++] - y;
				}
				if (handleOut) {
					handleOut._x = coords[i++] - x;
					handleOut._y = coords[i++] - y;
				}
			} else {
				if (!handleIn) {
					coords[i++] = x;
					coords[i++] = y;
				}
				if (!handleOut) {
					coords[i++] = x;
					coords[i++] = y;
				}
			}
		}
		return coords;
	}
});

var SegmentPoint = Point.extend({
	initialize: function SegmentPoint(point, owner, key) {
		var x, y,
			selected;
		if (!point) {
			x = y = 0;
		} else if ((x = point[0]) !== undefined) {
			y = point[1];
		} else {
			var pt = point;
			if ((x = pt.x) === undefined) {
				pt = Point.read(arguments);
				x = pt.x;
			}
			y = pt.y;
			selected = pt.selected;
		}
		this._x = x;
		this._y = y;
		this._owner = owner;
		owner[key] = this;
		if (selected)
			this.setSelected(true);
	},

	set: function(x, y) {
		this._x = x;
		this._y = y;
		this._owner._changed(this);
		return this;
	},

	getX: function() {
		return this._x;
	},

	setX: function(x) {
		this._x = x;
		this._owner._changed(this);
	},

	getY: function() {
		return this._y;
	},

	setY: function(y) {
		this._y = y;
		this._owner._changed(this);
	},

	isZero: function() {
		return Numerical.isZero(this._x) && Numerical.isZero(this._y);
	},

	isSelected: function() {
		return !!(this._owner._selection & this._getSelection());
	},

	setSelected: function(selected) {
		this._owner.changeSelection(this._getSelection(), selected);
	},

	_getSelection: function() {
		var owner = this._owner;
		return this === owner._point ? 1
			: this === owner._handleIn ? 2
			: this === owner._handleOut ? 4
			: 0;
	}
});

var Curve = Base.extend({
	_class: 'Curve',

	initialize: function Curve(arg0, arg1, arg2, arg3, arg4, arg5, arg6, arg7) {
		var count = arguments.length,
			seg1, seg2,
			point1, point2,
			handle1, handle2;
		if (count === 3) {
			this._path = arg0;
			seg1 = arg1;
			seg2 = arg2;
		} else if (count === 0) {
			seg1 = new Segment();
			seg2 = new Segment();
		} else if (count === 1) {
			if ('segment1' in arg0) {
				seg1 = new Segment(arg0.segment1);
				seg2 = new Segment(arg0.segment2);
			} else if ('point1' in arg0) {
				point1 = arg0.point1;
				handle1 = arg0.handle1;
				handle2 = arg0.handle2;
				point2 = arg0.point2;
			} else if (Array.isArray(arg0)) {
				point1 = [arg0[0], arg0[1]];
				point2 = [arg0[6], arg0[7]];
				handle1 = [arg0[2] - arg0[0], arg0[3] - arg0[1]];
				handle2 = [arg0[4] - arg0[6], arg0[5] - arg0[7]];
			}
		} else if (count === 2) {
			seg1 = new Segment(arg0);
			seg2 = new Segment(arg1);
		} else if (count === 4) {
			point1 = arg0;
			handle1 = arg1;
			handle2 = arg2;
			point2 = arg3;
		} else if (count === 8) {
			point1 = [arg0, arg1];
			point2 = [arg6, arg7];
			handle1 = [arg2 - arg0, arg3 - arg1];
			handle2 = [arg4 - arg6, arg5 - arg7];
		}
		this._segment1 = seg1 || new Segment(point1, null, handle1);
		this._segment2 = seg2 || new Segment(point2, handle2, null);
	},

	_serialize: function(options, dictionary) {
		return Base.serialize(this.hasHandles()
				? [this.getPoint1(), this.getHandle1(), this.getHandle2(),
					this.getPoint2()]
				: [this.getPoint1(), this.getPoint2()],
				options, true, dictionary);
	},

	_changed: function() {
		this._length = this._bounds = undefined;
	},

	clone: function() {
		return new Curve(this._segment1, this._segment2);
	},

	toString: function() {
		var parts = [ 'point1: ' + this._segment1._point ];
		if (!this._segment1._handleOut.isZero())
			parts.push('handle1: ' + this._segment1._handleOut);
		if (!this._segment2._handleIn.isZero())
			parts.push('handle2: ' + this._segment2._handleIn);
		parts.push('point2: ' + this._segment2._point);
		return '{ ' + parts.join(', ') + ' }';
	},

	remove: function() {
		var removed = false;
		if (this._path) {
			var segment2 = this._segment2,
				handleOut = segment2._handleOut;
			removed = segment2.remove();
			if (removed)
				this._segment1._handleOut.set(handleOut.x, handleOut.y);
		}
		return removed;
	},

	getPoint1: function() {
		return this._segment1._point;
	},

	setPoint1: function() {
		var point = Point.read(arguments);
		this._segment1._point.set(point.x, point.y);
	},

	getPoint2: function() {
		return this._segment2._point;
	},

	setPoint2: function() {
		var point = Point.read(arguments);
		this._segment2._point.set(point.x, point.y);
	},

	getHandle1: function() {
		return this._segment1._handleOut;
	},

	setHandle1: function() {
		var point = Point.read(arguments);
		this._segment1._handleOut.set(point.x, point.y);
	},

	getHandle2: function() {
		return this._segment2._handleIn;
	},

	setHandle2: function() {
		var point = Point.read(arguments);
		this._segment2._handleIn.set(point.x, point.y);
	},

	getSegment1: function() {
		return this._segment1;
	},

	getSegment2: function() {
		return this._segment2;
	},

	getPath: function() {
		return this._path;
	},

	getIndex: function() {
		return this._segment1._index;
	},

	getNext: function() {
		var curves = this._path && this._path._curves;
		return curves && (curves[this._segment1._index + 1]
				|| this._path._closed && curves[0]) || null;
	},

	getPrevious: function() {
		var curves = this._path && this._path._curves;
		return curves && (curves[this._segment1._index - 1]
				|| this._path._closed && curves[curves.length - 1]) || null;
	},

	isFirst: function() {
		return this._segment1._index === 0;
	},

	isLast: function() {
		var path = this._path;
		return path && this._segment1._index === path._curves.length - 1
				|| false;
	},

	isSelected: function() {
		return this.getPoint1().isSelected()
				&& this.getHandle2().isSelected()
				&& this.getHandle2().isSelected()
				&& this.getPoint2().isSelected();
	},

	setSelected: function(selected) {
		this.getPoint1().setSelected(selected);
		this.getHandle1().setSelected(selected);
		this.getHandle2().setSelected(selected);
		this.getPoint2().setSelected(selected);
	},

	getValues: function(matrix) {
		return Curve.getValues(this._segment1, this._segment2, matrix);
	},

	getPoints: function() {
		var coords = this.getValues(),
			points = [];
		for (var i = 0; i < 8; i += 2)
			points.push(new Point(coords[i], coords[i + 1]));
		return points;
	},

	getLength: function() {
		if (this._length == null)
			this._length = Curve.getLength(this.getValues(), 0, 1);
		return this._length;
	},

	getArea: function() {
		return Curve.getArea(this.getValues());
	},

	getLine: function() {
		return new Line(this._segment1._point, this._segment2._point);
	},

	getPart: function(from, to) {
		return new Curve(Curve.getPart(this.getValues(), from, to));
	},

	getPartLength: function(from, to) {
		return Curve.getLength(this.getValues(), from, to);
	},

	getIntersections: function(curve) {
		return Curve._getIntersections(this.getValues(),
				curve && curve !== this ? curve.getValues() : null,
				this, curve, [], {});
	},

	divideAt: function(location) {
		return this.divideAtTime(location && location.curve === this
				? location.time : location);
	},

	divideAtTime: function(time, _setHandles) {
		var tMin = 4e-7,
			tMax = 1 - tMin,
			res = null;
		if (time >= tMin && time <= tMax) {
			var parts = Curve.subdivide(this.getValues(), time),
				left = parts[0],
				right = parts[1],
				setHandles = _setHandles || this.hasHandles(),
				segment1 = this._segment1,
				segment2 = this._segment2,
				path = this._path;
			if (setHandles) {
				segment1._handleOut.set(left[2] - left[0], left[3] - left[1]);
				segment2._handleIn.set(right[4] - right[6],right[5] - right[7]);
			}
			var x = left[6], y = left[7],
				segment = new Segment(new Point(x, y),
						setHandles && new Point(left[4] - x, left[5] - y),
						setHandles && new Point(right[2] - x, right[3] - y));
			if (path) {
				path.insert(segment1._index + 1, segment);
				res = this.getNext();
			} else {
				this._segment2 = segment;
				this._changed();
				res = new Curve(segment, segment2);
			}
		}
		return res;
	},

	splitAt: function(location) {
		return this._path ? this._path.splitAt(location) : null;
	},

	splitAtTime: function(t) {
		return this.splitAt(this.getLocationAtTime(t));
	},

	divide: function(offset, isTime) {
		return this.divideAtTime(offset === undefined ? 0.5 : isTime ? offset
				: this.getTimeAt(offset));
	},

	split: function(offset, isTime) {
		return this.splitAtTime(offset === undefined ? 0.5 : isTime ? offset
				: this.getTimeAt(offset));
	},

	reversed: function() {
		return new Curve(this._segment2.reversed(), this._segment1.reversed());
	},

	clearHandles: function() {
		this._segment1._handleOut.set(0, 0);
		this._segment2._handleIn.set(0, 0);
	},

statics: {
	getValues: function(segment1, segment2, matrix) {
		var p1 = segment1._point,
			h1 = segment1._handleOut,
			h2 = segment2._handleIn,
			p2 = segment2._point,
			values = [
				p1._x, p1._y,
				p1._x + h1._x, p1._y + h1._y,
				p2._x + h2._x, p2._y + h2._y,
				p2._x, p2._y
			];
		if (matrix)
			matrix._transformCoordinates(values, values, 4);
		return values;
	},

	subdivide: function(v, t) {
		var p1x = v[0], p1y = v[1],
			c1x = v[2], c1y = v[3],
			c2x = v[4], c2y = v[5],
			p2x = v[6], p2y = v[7];
		if (t === undefined)
			t = 0.5;
		var u = 1 - t,
			p3x = u * p1x + t * c1x, p3y = u * p1y + t * c1y,
			p4x = u * c1x + t * c2x, p4y = u * c1y + t * c2y,
			p5x = u * c2x + t * p2x, p5y = u * c2y + t * p2y,
			p6x = u * p3x + t * p4x, p6y = u * p3y + t * p4y,
			p7x = u * p4x + t * p5x, p7y = u * p4y + t * p5y,
			p8x = u * p6x + t * p7x, p8y = u * p6y + t * p7y;
		return [
			[p1x, p1y, p3x, p3y, p6x, p6y, p8x, p8y],
			[p8x, p8y, p7x, p7y, p5x, p5y, p2x, p2y]
		];
	},

	solveCubic: function (v, coord, val, roots, min, max) {
		var p1 = v[coord],
			c1 = v[coord + 2],
			c2 = v[coord + 4],
			p2 = v[coord + 6],
			res = 0;
		if (  !(p1 < val && p2 < val && c1 < val && c2 < val ||
				p1 > val && p2 > val && c1 > val && c2 > val)) {
			var c = 3 * (c1 - p1),
				b = 3 * (c2 - c1) - c,
				a = p2 - p1 - c - b;
			res = Numerical.solveCubic(a, b, c, p1 - val, roots, min, max);
		}
		return res;
	},

	getTimeOf: function(v, point) {
		var p1 = new Point(v[0], v[1]),
			p2 = new Point(v[6], v[7]),
			epsilon = 1e-12,
			t = point.isClose(p1, epsilon) ? 0
			  : point.isClose(p2, epsilon) ? 1
			  : null;
		if (t !== null)
			return t;
		var coords = [point.x, point.y],
			roots = [],
			geomEpsilon = 2e-7;
		for (var c = 0; c < 2; c++) {
			var count = Curve.solveCubic(v, c, coords[c], roots, 0, 1);
			for (var i = 0; i < count; i++) {
				t = roots[i];
				if (point.isClose(Curve.getPoint(v, t), geomEpsilon))
					return t;
			}
		}
		return point.isClose(p1, geomEpsilon) ? 0
			 : point.isClose(p2, geomEpsilon) ? 1
			 : null;
	},

	getNearestTime: function(v, point) {
		if (Curve.isStraight(v)) {
			var p1x = v[0], p1y = v[1],
				p2x = v[6], p2y = v[7],
				vx = p2x - p1x, vy = p2y - p1y,
				det = vx * vx + vy * vy;
			if (det === 0)
				return 0;
			var u = ((point.x - p1x) * vx + (point.y - p1y) * vy) / det;
			return u < 1e-12 ? 0
				 : u > 0.999999999999 ? 1
				 : Curve.getTimeOf(v,
					new Point(p1x + u * vx, p1y + u * vy));
		}

		var count = 100,
			minDist = Infinity,
			minT = 0;

		function refine(t) {
			if (t >= 0 && t <= 1) {
				var dist = point.getDistance(Curve.getPoint(v, t), true);
				if (dist < minDist) {
					minDist = dist;
					minT = t;
					return true;
				}
			}
		}

		for (var i = 0; i <= count; i++)
			refine(i / count);

		var step = 1 / (count * 2);
		while (step > 4e-7) {
			if (!refine(minT - step) && !refine(minT + step))
				step /= 2;
		}
		return minT;
	},

	getPart: function(v, from, to) {
		var flip = from > to;
		if (flip) {
			var tmp = from;
			from = to;
			to = tmp;
		}
		if (from > 0)
			v = Curve.subdivide(v, from)[1];
		if (to < 1)
			v = Curve.subdivide(v, (to - from) / (1 - from))[0];
		return flip
				? [v[6], v[7], v[4], v[5], v[2], v[3], v[0], v[1]]
				: v;
	},

	isFlatEnough: function(v, flatness) {
		var p1x = v[0], p1y = v[1],
			c1x = v[2], c1y = v[3],
			c2x = v[4], c2y = v[5],
			p2x = v[6], p2y = v[7],
			ux = 3 * c1x - 2 * p1x - p2x,
			uy = 3 * c1y - 2 * p1y - p2y,
			vx = 3 * c2x - 2 * p2x - p1x,
			vy = 3 * c2y - 2 * p2y - p1y;
		return Math.max(ux * ux, vx * vx) + Math.max(uy * uy, vy * vy)
				<= 16 * flatness * flatness;
	},

	getArea: function(v) {
		var p1x = v[0], p1y = v[1],
			c1x = v[2], c1y = v[3],
			c2x = v[4], c2y = v[5],
			p2x = v[6], p2y = v[7];
		return 3 * ((p2y - p1y) * (c1x + c2x) - (p2x - p1x) * (c1y + c2y)
				+ c1y * (p1x - c2x) - c1x * (p1y - c2y)
				+ p2y * (c2x + p1x / 3) - p2x * (c2y + p1y / 3)) / 20;
	},

	getBounds: function(v) {
		var min = v.slice(0, 2),
			max = min.slice(),
			roots = [0, 0];
		for (var i = 0; i < 2; i++)
			Curve._addBounds(v[i], v[i + 2], v[i + 4], v[i + 6],
					i, 0, min, max, roots);
		return new Rectangle(min[0], min[1], max[0] - min[0], max[1] - min[1]);
	},

	_addBounds: function(v0, v1, v2, v3, coord, padding, min, max, roots) {
		function add(value, padding) {
			var left = value - padding,
				right = value + padding;
			if (left < min[coord])
				min[coord] = left;
			if (right > max[coord])
				max[coord] = right;
		}

		padding /= 2;
		var minPad = min[coord] - padding,
			maxPad = max[coord] + padding;
		if (    v0 < minPad || v1 < minPad || v2 < minPad || v3 < minPad ||
				v0 > maxPad || v1 > maxPad || v2 > maxPad || v3 > maxPad) {
			if (v1 < v0 != v1 < v3 && v2 < v0 != v2 < v3) {
				add(v0, padding);
				add(v3, padding);
			} else {
				var a = 3 * (v1 - v2) - v0 + v3,
					b = 2 * (v0 + v2) - 4 * v1,
					c = v1 - v0,
					count = Numerical.solveQuadratic(a, b, c, roots),
					tMin = 4e-7,
					tMax = 1 - tMin;
				add(v3, 0);
				for (var i = 0; i < count; i++) {
					var t = roots[i],
						u = 1 - t;
					if (tMin < t && t < tMax)
						add(u * u * u * v0
							+ 3 * u * u * t * v1
							+ 3 * u * t * t * v2
							+ t * t * t * v3,
							padding);
				}
			}
		}
	}
}}, Base.each(
	['getBounds', 'getStrokeBounds', 'getHandleBounds'],
	function(name) {
		this[name] = function() {
			if (!this._bounds)
				this._bounds = {};
			var bounds = this._bounds[name];
			if (!bounds) {
				bounds = this._bounds[name] = Path[name](
						[this._segment1, this._segment2], false, this._path);
			}
			return bounds.clone();
		};
	},
{

}), Base.each({
	isStraight: function(l, h1, h2) {
		if (h1.isZero() && h2.isZero()) {
			return true;
		} else {
			var v = l.getVector(),
				epsilon = 2e-7;
			if (v.isZero()) {
				return false;
			} else if (l.getDistance(h1) < epsilon
					&& l.getDistance(h2) < epsilon) {
				var div = v.dot(v),
					p1 = v.dot(h1) / div,
					p2 = v.dot(h2) / div;
				return p1 >= 0 && p1 <= 1 && p2 <= 0 && p2 >= -1;
			}
		}
		return false;
	},

	isLinear: function(l, h1, h2) {
		var third = l.getVector().divide(3);
		return h1.equals(third) && h2.negate().equals(third);
	}
}, function(test, name) {
	this[name] = function() {
		var seg1 = this._segment1,
			seg2 = this._segment2;
		return test(new Line(seg1._point, seg2._point),
				seg1._handleOut, seg2._handleIn);
	};

	this.statics[name] = function(v) {
		var p1x = v[0], p1y = v[1],
			p2x = v[6], p2y = v[7];
		return test(new Line(p1x, p1y, p2x, p2y),
				new Point(v[2] - p1x, v[3] - p1y),
				new Point(v[4] - p2x, v[5] - p2y));
	};
}, {
	statics: {},

	hasHandles: function() {
		return !this._segment1._handleOut.isZero()
				|| !this._segment2._handleIn.isZero();
	},

	isCollinear: function(curve) {
		return curve && this.isStraight() && curve.isStraight()
				&& this.getLine().isCollinear(curve.getLine());
	},

	isHorizontal: function() {
		return this.isStraight() && Math.abs(this.getTangentAtTime(0.5).y)
				< 1e-7;
	},

	isVertical: function() {
		return this.isStraight() && Math.abs(this.getTangentAtTime(0.5).x)
				< 1e-7;
	}
}), {
	beans: false,

	getLocationAt: function(offset, _isTime) {
		return this.getLocationAtTime(
				_isTime ? offset : this.getTimeAt(offset));
	},

	getLocationAtTime: function(t) {
		return t != null && t >= 0 && t <= 1
				? new CurveLocation(this, t)
				: null;
	},

	getTimeAt: function(offset, start) {
		return Curve.getTimeAt(this.getValues(), offset, start);
	},

	getParameterAt: '#getTimeAt',

	getOffsetAtTime: function(t) {
		return this.getPartLength(0, t);
	},

	getLocationOf: function() {
		return this.getLocationAtTime(this.getTimeOf(Point.read(arguments)));
	},

	getOffsetOf: function() {
		var loc = this.getLocationOf.apply(this, arguments);
		return loc ? loc.getOffset() : null;
	},

	getTimeOf: function() {
		return Curve.getTimeOf(this.getValues(), Point.read(arguments));
	},

	getParameterOf: '#getTimeOf',

	getNearestLocation: function() {
		var point = Point.read(arguments),
			values = this.getValues(),
			t = Curve.getNearestTime(values, point),
			pt = Curve.getPoint(values, t);
		return new CurveLocation(this, t, pt, null, point.getDistance(pt));
	},

	getNearestPoint: function() {
		var loc = this.getNearestLocation.apply(this, arguments);
		return loc ? loc.getPoint() : loc;
	}

},
new function() {
	var methods = ['getPoint', 'getTangent', 'getNormal', 'getWeightedTangent',
		'getWeightedNormal', 'getCurvature'];
	return Base.each(methods,
		function(name) {
			this[name + 'At'] = function(location, _isTime) {
				var values = this.getValues();
				return Curve[name](values, _isTime ? location
						: Curve.getTimeAt(values, location));
			};

			this[name + 'AtTime'] = function(time) {
				return Curve[name](this.getValues(), time);
			};
		}, {
			statics: {
				_evaluateMethods: methods
			}
		}
<<<<<<< HEAD
	});
=======
	);
>>>>>>> d54e1f5b
},
new function() {

	function getLengthIntegrand(v) {
		var p1x = v[0], p1y = v[1],
			c1x = v[2], c1y = v[3],
			c2x = v[4], c2y = v[5],
			p2x = v[6], p2y = v[7],

			ax = 9 * (c1x - c2x) + 3 * (p2x - p1x),
			bx = 6 * (p1x + c2x) - 12 * c1x,
			cx = 3 * (c1x - p1x),

			ay = 9 * (c1y - c2y) + 3 * (p2y - p1y),
			by = 6 * (p1y + c2y) - 12 * c1y,
			cy = 3 * (c1y - p1y);

		return function(t) {
			var dx = (ax * t + bx) * t + cx,
				dy = (ay * t + by) * t + cy;
			return Math.sqrt(dx * dx + dy * dy);
		};
	}

	function getIterations(a, b) {
		return Math.max(2, Math.min(16, Math.ceil(Math.abs(b - a) * 32)));
	}

	function evaluate(v, t, type, normalized) {
		if (t == null || t < 0 || t > 1)
			return null;
		var p1x = v[0], p1y = v[1],
			c1x = v[2], c1y = v[3],
			c2x = v[4], c2y = v[5],
			p2x = v[6], p2y = v[7],
			isZero = Numerical.isZero;
		if (isZero(c1x - p1x) && isZero(c1y - p1y)) {
			c1x = p1x;
			c1y = p1y;
		}
		if (isZero(c2x - p2x) && isZero(c2y - p2y)) {
			c2x = p2x;
			c2y = p2y;
		}
		var cx = 3 * (c1x - p1x),
			bx = 3 * (c2x - c1x) - cx,
			ax = p2x - p1x - cx - bx,
			cy = 3 * (c1y - p1y),
			by = 3 * (c2y - c1y) - cy,
			ay = p2y - p1y - cy - by,
			x, y;
		if (type === 0) {
			x = t === 0 ? p1x : t === 1 ? p2x
					: ((ax * t + bx) * t + cx) * t + p1x;
			y = t === 0 ? p1y : t === 1 ? p2y
					: ((ay * t + by) * t + cy) * t + p1y;
		} else {
			var tMin = 4e-7,
				tMax = 1 - tMin;
			if (t < tMin) {
				x = cx;
				y = cy;
			} else if (t > tMax) {
				x = 3 * (p2x - c2x);
				y = 3 * (p2y - c2y);
			} else {
				x = (3 * ax * t + 2 * bx) * t + cx;
				y = (3 * ay * t + 2 * by) * t + cy;
			}
			if (normalized) {
				if (x === 0 && y === 0 && (t < tMin || t > tMax)) {
					x = c2x - c1x;
					y = c2y - c1y;
				}
				var len = Math.sqrt(x * x + y * y);
				if (len) {
					x /= len;
					y /= len;
				}
			}
			if (type === 3) {
				var x2 = 6 * ax * t + 2 * bx,
					y2 = 6 * ay * t + 2 * by,
					d = Math.pow(x * x + y * y, 3 / 2);
				x = d !== 0 ? (x * y2 - y * x2) / d : 0;
				y = 0;
			}
		}
		return type === 2 ? new Point(y, -x) : new Point(x, y);
	}

	return { statics: {

		getLength: function(v, a, b, ds) {
			if (a === undefined)
				a = 0;
			if (b === undefined)
				b = 1;
			if (Curve.isStraight(v)) {
				var c = v;
				if (b < 1) {
					c = Curve.subdivide(c, b)[0];
					a /= b;
				}
				if (a > 0) {
					c = Curve.subdivide(c, a)[1];
				}
				var dx = c[6] - c[0],
					dy = c[7] - c[1];
				return Math.sqrt(dx * dx + dy * dy);
			}
			return Numerical.integrate(ds || getLengthIntegrand(v), a, b,
					getIterations(a, b));
		},

		getTimeAt: function(v, offset, start) {
			if (start === undefined)
				start = offset < 0 ? 1 : 0;
			if (offset === 0)
				return start;
			var abs = Math.abs,
				epsilon = 1e-12,
				forward = offset > 0,
				a = forward ? start : 0,
				b = forward ? 1 : start,
				ds = getLengthIntegrand(v),
				rangeLength = Curve.getLength(v, a, b, ds),
				diff = abs(offset) - rangeLength;
			if (abs(diff) < epsilon) {
				return forward ? b : a;
			} else if (diff > epsilon) {
				return null;
			}
			var guess = offset / rangeLength,
				length = 0;
			function f(t) {
				length += Numerical.integrate(ds, start, t,
						getIterations(start, t));
				start = t;
				return length - offset;
			}
			return Numerical.findRoot(f, ds, start + guess, a, b, 32,
					1e-12);
		},

		getPoint: function(v, t) {
			return evaluate(v, t, 0, false);
		},

		getTangent: function(v, t) {
			return evaluate(v, t, 1, true);
		},

		getWeightedTangent: function(v, t) {
			return evaluate(v, t, 1, false);
		},

		getNormal: function(v, t) {
			return evaluate(v, t, 2, true);
		},

		getWeightedNormal: function(v, t) {
			return evaluate(v, t, 2, false);
		},

		getCurvature: function(v, t) {
			return evaluate(v, t, 3, false).x;
		}
	}};
},
new function() {

	function addLocation(locations, param, v1, c1, t1, p1, v2, c2, t2, p2,
			overlap) {
		var excludeStart = !overlap && param.excludeStart,
			excludeEnd = !overlap && param.excludeEnd,
			tMin = 4e-7,
			tMax = 1 - tMin;
		if (t1 == null)
			t1 = Curve.getTimeOf(v1, p1);
		if (t1 !== null && t1 >= (excludeStart ? tMin : 0) &&
			t1 <= (excludeEnd ? tMax : 1)) {
			if (t2 == null)
				t2 = Curve.getTimeOf(v2, p2);
			if (t2 !== null && t2 >= (excludeEnd ? tMin : 0) &&
				t2 <= (excludeStart ? tMax : 1)) {
				var renormalize = param.renormalize;
				if (renormalize) {
					var res = renormalize(t1, t2);
					t1 = res[0];
					t2 = res[1];
				}
				var loc1 = new CurveLocation(c1, t1,
						p1 || Curve.getPoint(v1, t1), overlap),
					loc2 = new CurveLocation(c2, t2,
						p2 || Curve.getPoint(v2, t2), overlap),
					flip = loc1.getPath() === loc2.getPath()
						&& loc1.getIndex() > loc2.getIndex(),
					loc = flip ? loc2 : loc1,
					include = param.include;
				loc1._intersection = loc2;
				loc2._intersection = loc1;
				if (!include || include(loc)) {
					CurveLocation.insert(locations, loc, true);
				}
			}
		}
	}

	function addCurveIntersections(v1, v2, c1, c2, locations, param, tMin, tMax,
			uMin, uMax, flip, recursion, calls) {
		if (++recursion >= 48 || ++calls > 4096)
			return calls;
		var q0x = v2[0], q0y = v2[1], q3x = v2[6], q3y = v2[7],
			getSignedDistance = Line.getSignedDistance,
			d1 = getSignedDistance(q0x, q0y, q3x, q3y, v2[2], v2[3]),
			d2 = getSignedDistance(q0x, q0y, q3x, q3y, v2[4], v2[5]),
			factor = d1 * d2 > 0 ? 3 / 4 : 4 / 9,
			dMin = factor * Math.min(0, d1, d2),
			dMax = factor * Math.max(0, d1, d2),
			dp0 = getSignedDistance(q0x, q0y, q3x, q3y, v1[0], v1[1]),
			dp1 = getSignedDistance(q0x, q0y, q3x, q3y, v1[2], v1[3]),
			dp2 = getSignedDistance(q0x, q0y, q3x, q3y, v1[4], v1[5]),
			dp3 = getSignedDistance(q0x, q0y, q3x, q3y, v1[6], v1[7]),
			hull = getConvexHull(dp0, dp1, dp2, dp3),
			top = hull[0],
			bottom = hull[1],
			tMinClip,
			tMaxClip;
		if (d1 === 0 && d2 === 0
				&& dp0 === 0 && dp1 === 0 && dp2 === 0 && dp3 === 0
			|| (tMinClip = clipConvexHull(top, bottom, dMin, dMax)) == null
			|| (tMaxClip = clipConvexHull(top.reverse(), bottom.reverse(),
				dMin, dMax)) == null)
			return calls;
		var tMinNew = tMin + (tMax - tMin) * tMinClip,
			tMaxNew = tMin + (tMax - tMin) * tMaxClip;
		if (Math.max(uMax - uMin, tMaxNew - tMinNew)
				< 1e-9) {
			var t = (tMinNew + tMaxNew) / 2,
				u = (uMin + uMax) / 2;
			v1 = c1.getValues();
			v2 = c2.getValues();
			addLocation(locations, param,
					flip ? v2 : v1, flip ? c2 : c1, flip ? u : t, null,
					flip ? v1 : v2, flip ? c1 : c2, flip ? t : u, null);
		} else {
			v1 = Curve.getPart(v1, tMinClip, tMaxClip);
			if (tMaxClip - tMinClip > 0.8) {
				if (tMaxNew - tMinNew > uMax - uMin) {
					var parts = Curve.subdivide(v1, 0.5),
						t = (tMinNew + tMaxNew) / 2;
					calls = addCurveIntersections(
							v2, parts[0], c2, c1, locations, param,
							uMin, uMax, tMinNew, t, !flip, recursion, calls);
					calls = addCurveIntersections(
							v2, parts[1], c2, c1, locations, param,
							uMin, uMax, t, tMaxNew, !flip, recursion, calls);
				} else {
					var parts = Curve.subdivide(v2, 0.5),
						u = (uMin + uMax) / 2;
					calls = addCurveIntersections(
							parts[0], v1, c2, c1, locations, param,
							uMin, u, tMinNew, tMaxNew, !flip, recursion, calls);
					calls = addCurveIntersections(
							parts[1], v1, c2, c1, locations, param,
							u, uMax, tMinNew, tMaxNew, !flip, recursion, calls);
				}
			} else {
				calls = addCurveIntersections(
						v2, v1, c2, c1, locations, param,
						uMin, uMax, tMinNew, tMaxNew, !flip, recursion, calls);
			}
		}
		return calls;
	}

	function getConvexHull(dq0, dq1, dq2, dq3) {
		var p0 = [ 0, dq0 ],
			p1 = [ 1 / 3, dq1 ],
			p2 = [ 2 / 3, dq2 ],
			p3 = [ 1, dq3 ],
			dist1 = dq1 - (2 * dq0 + dq3) / 3,
			dist2 = dq2 - (dq0 + 2 * dq3) / 3,
			hull;
		if (dist1 * dist2 < 0) {
			hull = [[p0, p1, p3], [p0, p2, p3]];
		} else {
			var distRatio = dist1 / dist2;
			hull = [
				distRatio >= 2 ? [p0, p1, p3]
				: distRatio <= 0.5 ? [p0, p2, p3]
				: [p0, p1, p2, p3],
				[p0, p3]
			];
		}
		return (dist1 || dist2) < 0 ? hull.reverse() : hull;
	}

	function clipConvexHull(hullTop, hullBottom, dMin, dMax) {
		if (hullTop[0][1] < dMin) {
			return clipConvexHullPart(hullTop, true, dMin);
		} else if (hullBottom[0][1] > dMax) {
			return clipConvexHullPart(hullBottom, false, dMax);
		} else {
			return hullTop[0][0];
		}
	}

	function clipConvexHullPart(part, top, threshold) {
		var px = part[0][0],
			py = part[0][1];
		for (var i = 1, l = part.length; i < l; i++) {
			var qx = part[i][0],
				qy = part[i][1];
			if (top ? qy >= threshold : qy <= threshold) {
				return qy === threshold ? qx
						: px + (threshold - py) * (qx - px) / (qy - py);
			}
			px = qx;
			py = qy;
		}
		return null;
	}

	function addCurveLineIntersections(v1, v2, c1, c2, locations, param) {
		var flip = Curve.isStraight(v1),
			vc = flip ? v2 : v1,
			vl = flip ? v1 : v2,
			lx1 = vl[0], ly1 = vl[1],
			lx2 = vl[6], ly2 = vl[7],
			ldx = lx2 - lx1,
			ldy = ly2 - ly1,
			angle = Math.atan2(-ldy, ldx),
			sin = Math.sin(angle),
			cos = Math.cos(angle),
			rvc = [];
		for(var i = 0; i < 8; i += 2) {
			var x = vc[i] - lx1,
				y = vc[i + 1] - ly1;
			rvc.push(
				x * cos - y * sin,
				x * sin + y * cos);
		}
		var roots = [],
			count = Curve.solveCubic(rvc, 1, 0, roots, 0, 1);
		for (var i = 0; i < count; i++) {
			var tc = roots[i],
				pc = Curve.getPoint(vc, tc),
				tl = Curve.getTimeOf(vl, pc);
			if (tl !== null) {
				var pl = Curve.getPoint(vl, tl),
					t1 = flip ? tl : tc,
					t2 = flip ? tc : tl;
				if (!param.excludeEnd || t2 > Numerical.CURVETIME_EPSILON) {
					addLocation(locations, param,
							v1, c1, t1, flip ? pl : pc,
							v2, c2, t2, flip ? pc : pl);
				}
			}
		}
	}

	function addLineIntersection(v1, v2, c1, c2, locations, param) {
		var pt = Line.intersect(
				v1[0], v1[1], v1[6], v1[7],
				v2[0], v2[1], v2[6], v2[7]);
		if (pt) {
			addLocation(locations, param, v1, c1, null, pt, v2, c2, null, pt);
		}
	}

	return { statics: {
		_getIntersections: function(v1, v2, c1, c2, locations, param) {
			if (!v2) {
				return Curve._getSelfIntersection(v1, c1, locations, param);
			}
			var epsilon = 2e-7,
				c1p1x = v1[0], c1p1y = v1[1],
				c1p2x = v1[6], c1p2y = v1[7],
				c2p1x = v2[0], c2p1y = v2[1],
				c2p2x = v2[6], c2p2y = v2[7],
				c1s1x = (3 * v1[2] + c1p1x) / 4,
				c1s1y = (3 * v1[3] + c1p1y) / 4,
				c1s2x = (3 * v1[4] + c1p2x) / 4,
				c1s2y = (3 * v1[5] + c1p2y) / 4,
				c2s1x = (3 * v2[2] + c2p1x) / 4,
				c2s1y = (3 * v2[3] + c2p1y) / 4,
				c2s2x = (3 * v2[4] + c2p2x) / 4,
				c2s2y = (3 * v2[5] + c2p2y) / 4,
				min = Math.min,
				max = Math.max;
			if (!(  max(c1p1x, c1s1x, c1s2x, c1p2x) + epsilon >
					min(c2p1x, c2s1x, c2s2x, c2p2x) &&
					min(c1p1x, c1s1x, c1s2x, c1p2x) - epsilon <
					max(c2p1x, c2s1x, c2s2x, c2p2x) &&
					max(c1p1y, c1s1y, c1s2y, c1p2y) + epsilon >
					min(c2p1y, c2s1y, c2s2y, c2p2y) &&
					min(c1p1y, c1s1y, c1s2y, c1p2y) - epsilon <
					max(c2p1y, c2s1y, c2s2y, c2p2y)))
				return locations;
			var overlaps = Curve.getOverlaps(v1, v2);
			if (overlaps) {
				for (var i = 0; i < 2; i++) {
					var overlap = overlaps[i];
					addLocation(locations, param,
						v1, c1, overlap[0], null,
						v2, c2, overlap[1], null, true);
				}
				return locations;
			}

			var straight1 = Curve.isStraight(v1),
				straight2 = Curve.isStraight(v2),
				straight = straight1 && straight2,
				before = locations.length;
			(straight
				? addLineIntersection
				: straight1 || straight2
					? addCurveLineIntersections
					: addCurveIntersections)(
						v1, v2, c1, c2, locations, param,
						0, 1, 0, 1, 0, 0, 0);
			if (straight && locations.length > before)
				return locations;
			var c1p1 = new Point(c1p1x, c1p1y),
				c1p2 = new Point(c1p2x, c1p2y),
				c2p1 = new Point(c2p1x, c2p1y),
				c2p2 = new Point(c2p2x, c2p2y);
			if (c1p1.isClose(c2p1, epsilon))
				addLocation(locations, param, v1, c1, 0, c1p1, v2, c2, 0, c2p1);
			if (!param.excludeStart && c1p1.isClose(c2p2, epsilon))
				addLocation(locations, param, v1, c1, 0, c1p1, v2, c2, 1, c2p2);
			if (!param.excludeEnd && c1p2.isClose(c2p1, epsilon))
				addLocation(locations, param, v1, c1, 1, c1p2, v2, c2, 0, c2p1);
			if (c1p2.isClose(c2p2, epsilon))
				addLocation(locations, param, v1, c1, 1, c1p2, v2, c2, 1, c2p2);
			return locations;
		},

		_getSelfIntersection: function(v1, c1, locations, param) {
			var p1x = v1[0], p1y = v1[1],
				h1x = v1[2], h1y = v1[3],
				h2x = v1[4], h2y = v1[5],
				p2x = v1[6], p2y = v1[7];
			var line = new Line(p1x, p1y, p2x, p2y, false),
				side1 = line.getSide(new Point(h1x, h1y), true),
				side2 = line.getSide(new Point(h2x, h2y), true);
			if (side1 === side2) {
				var edgeSum = (p1x - h2x) * (h1y - p2y)
							+ (h1x - p2x) * (h2y - p1y);
				if (edgeSum * side1 > 0)
					return locations;
			}
			var ax = p2x - 3 * h2x + 3 * h1x - p1x,
				bx = h2x - 2 * h1x + p1x,
				cx = h1x - p1x,
				ay = p2y - 3 * h2y + 3 * h1y - p1y,
				by = h2y - 2 * h1y + p1y,
				cy = h1y - p1y,
				ac = ay * cx - ax * cy,
				ab = ay * bx - ax * by,
				bc = by * cx - bx * cy;
			if (ac * ac - 4 * ab * bc < 0) {
				var roots = [],
					tSplit,
					count = Numerical.solveCubic(
							ax * ax  + ay * ay,
							3 * (ax * bx + ay * by),
							2 * (bx * bx + by * by) + ax * cx + ay * cy,
							bx * cx + by * cy,
							roots, 0, 1);
				if (count > 0) {
					for (var i = 0, maxCurvature = 0; i < count; i++) {
						var curvature = Math.abs(
								c1.getCurvatureAtTime(roots[i]));
						if (curvature > maxCurvature) {
							maxCurvature = curvature;
							tSplit = roots[i];
						}
					}
					var parts = Curve.subdivide(v1, tSplit);
					param.excludeEnd = true;
					param.renormalize = function(t1, t2) {
						return [t1 * tSplit, t2 * (1 - tSplit) + tSplit];
					};
					Curve._getIntersections(parts[0], parts[1], c1, c1,
							locations, param);
				}
			}
			return locations;
		},

		getOverlaps: function(v1, v2) {
			var abs = Math.abs,
				timeEpsilon = 4e-7,
				geomEpsilon = 2e-7,
				straight1 = Curve.isStraight(v1),
				straight2 = Curve.isStraight(v2),
				straightBoth = straight1 && straight2;

			function getSquaredLineLength(v) {
				var x = v[6] - v[0],
					y = v[7] - v[1];
				return x * x + y * y;
			}

			var flip = getSquaredLineLength(v1) < getSquaredLineLength(v2),
				l1 = flip ? v2 : v1,
				l2 = flip ? v1 : v2,
				line = new Line(l1[0], l1[1], l1[6], l1[7]);
			if (line.getDistance(new Point(l2[0], l2[1])) < geomEpsilon &&
				line.getDistance(new Point(l2[6], l2[7])) < geomEpsilon) {
				if (!straightBoth &&
					line.getDistance(new Point(l1[2], l1[3])) < geomEpsilon &&
					line.getDistance(new Point(l1[4], l1[5])) < geomEpsilon &&
					line.getDistance(new Point(l2[2], l2[3])) < geomEpsilon &&
					line.getDistance(new Point(l2[4], l2[5])) < geomEpsilon) {
					straight1 = straight2 = straightBoth = true;
				}
			} else if (straightBoth) {
				return null;
			}
			if (straight1 ^ straight2) {
				return null;
			}

			var v = [v1, v2],
				pairs = [];
			for (var i = 0, t1 = 0;
					i < 2 && pairs.length < 2;
					i += t1 === 0 ? 0 : 1, t1 = t1 ^ 1) {
				var t2 = Curve.getTimeOf(v[i ^ 1], new Point(
						v[i][t1 === 0 ? 0 : 6],
						v[i][t1 === 0 ? 1 : 7]));
				if (t2 != null) {
					var pair = i === 0 ? [t1, t2] : [t2, t1];
					if (pairs.length === 0 ||
						abs(pair[0] - pairs[0][0]) > timeEpsilon &&
						abs(pair[1] - pairs[0][1]) > timeEpsilon)
						pairs.push(pair);
				}
				if (i === 1 && pairs.length === 0)
					break;
			}
			if (pairs.length !== 2) {
				pairs = null;
			} else if (!straightBoth) {
				var o1 = Curve.getPart(v1, pairs[0][0], pairs[1][0]),
					o2 = Curve.getPart(v2, pairs[0][1], pairs[1][1]);
				if (abs(o2[2] - o1[2]) > geomEpsilon ||
					abs(o2[3] - o1[3]) > geomEpsilon ||
					abs(o2[4] - o1[4]) > geomEpsilon ||
					abs(o2[5] - o1[5]) > geomEpsilon)
					pairs = null;
			}
			return pairs;
		}
	}};
});

var CurveLocation = Base.extend({
	_class: 'CurveLocation',
	beans: true,

	initialize: function CurveLocation(curve, time, point, _overlap, _distance) {
		if (time > 0.9999996) {
			var next = curve.getNext();
			if (next) {
				time = 0;
				curve = next;
			}
		}
		this._setCurve(curve);
		this._time = time;
		this._point = point || curve.getPointAtTime(time);
		this._overlap = _overlap;
		this._distance = _distance;
		this._intersection = this._next = this._previous = null;
	},

	_setCurve: function(curve) {
		var path = curve._path;
		this._path = path;
		this._version = path ? path._version : 0;
		this._curve = curve;
		this._segment = null;
		this._segment1 = curve._segment1;
		this._segment2 = curve._segment2;
	},

	_setSegment: function(segment) {
		this._setCurve(segment.getCurve());
		this._segment = segment;
		this._time = segment === this._segment1 ? 0 : 1;
		this._point = segment._point.clone();
	},

	getSegment: function() {
		var curve = this.getCurve(),
			segment = this._segment;
		if (!segment) {
			var time = this.getTime();
			if (time === 0) {
				segment = curve._segment1;
			} else if (time === 1) {
				segment = curve._segment2;
			} else if (time != null) {
				segment = curve.getPartLength(0, time)
					< curve.getPartLength(time, 1)
						? curve._segment1
						: curve._segment2;
			}
			this._segment = segment;
		}
		return segment;
	},

	getCurve: function() {
		var path = this._path,
			that = this;
		if (path && path._version !== this._version) {
			this._time = this._curve = this._offset = null;
		}

		function trySegment(segment) {
			var curve = segment && segment.getCurve();
			if (curve && (that._time = curve.getTimeOf(that._point))
					!= null) {
				that._setCurve(curve);
				that._segment = segment;
				return curve;
			}
		}

		return this._curve
			|| trySegment(this._segment)
			|| trySegment(this._segment1)
			|| trySegment(this._segment2.getPrevious());
	},

	getPath: function() {
		var curve = this.getCurve();
		return curve && curve._path;
	},

	getIndex: function() {
		var curve = this.getCurve();
		return curve && curve.getIndex();
	},

	getTime: function() {
		var curve = this.getCurve(),
			time = this._time;
		return curve && time == null
			? this._time = curve.getTimeOf(this._point)
			: time;
	},

	getParameter: '#getTime',

	getPoint: function() {
		return this._point;
	},

	getOffset: function() {
		var offset = this._offset;
		if (offset == null) {
			offset = 0;
			var path = this.getPath(),
				index = this.getIndex();
			if (path && index != null) {
				var curves = path.getCurves();
				for (var i = 0; i < index; i++)
					offset += curves[i].getLength();
			}
			this._offset = offset += this.getCurveOffset();
		}
		return offset;
	},

	getCurveOffset: function() {
		var curve = this.getCurve(),
			time = this.getTime();
		return time != null && curve && curve.getPartLength(0, time);
	},

	getIntersection: function() {
		return this._intersection;
	},

	getDistance: function() {
		return this._distance;
	},

	divide: function() {
		var curve = this.getCurve(),
			res = null;
		if (curve) {
			res = curve.divideAtTime(this.getTime());
			if (res)
				this._setSegment(res._segment1);
		}
		return res;
	},

	split: function() {
		var curve = this.getCurve();
		return curve ? curve.splitAtTime(this.getTime()) : null;
	},

	equals: function(loc, _ignoreOther) {
		var res = this === loc,
			epsilon = 2e-7;
		if (!res && loc instanceof CurveLocation
				&& this.getPath() === loc.getPath()
				&& this.getPoint().isClose(loc.getPoint(), epsilon)) {
			var c1 = this.getCurve(),
				c2 = loc.getCurve(),
				abs = Math.abs,
				diff = abs(
					((c1.isLast() && c2.isFirst() ? -1 : c1.getIndex())
							+ this.getTime()) -
					((c2.isLast() && c1.isFirst() ? -1 : c2.getIndex())
							+ loc.getTime()));
			res = (diff < 4e-7
				|| ((diff = abs(this.getOffset() - loc.getOffset())) < epsilon
					|| abs(this.getPath().getLength() - diff) < epsilon))
				&& (_ignoreOther
					|| (!this._intersection && !loc._intersection
						|| this._intersection && this._intersection.equals(
								loc._intersection, true)));
		}
		return res;
	},

	toString: function() {
		var parts = [],
			point = this.getPoint(),
			f = Formatter.instance;
		if (point)
			parts.push('point: ' + point);
		var index = this.getIndex();
		if (index != null)
			parts.push('index: ' + index);
		var time = this.getTime();
		if (time != null)
			parts.push('time: ' + f.number(time));
		if (this._distance != null)
			parts.push('distance: ' + f.number(this._distance));
		return '{ ' + parts.join(', ') + ' }';
	},

	isTouching: function() {
		var inter = this._intersection;
		if (inter && this.getTangent().isCollinear(inter.getTangent())) {
			var curve1 = this.getCurve(),
				curve2 = inter.getCurve();
			return !(curve1.isStraight() && curve2.isStraight()
					&& curve1.getLine().intersect(curve2.getLine()));
		}
		return false;
	},

	isCrossing: function() {
		var inter = this._intersection;
		if (!inter)
			return false;
		var t1 = this.getTime(),
			t2 = inter.getTime(),
			tMin = 4e-7,
			tMax = 1 - tMin,
			t1Inside = t1 > tMin && t1 < tMax,
			t2Inside = t2 > tMin && t2 < tMax;
		if (t1Inside && t2Inside)
			return !this.isTouching();
		var c2 = this.getCurve(),
			c1 = t1 <= tMin ? c2.getPrevious() : c2,
			c4 = inter.getCurve(),
			c3 = t2 <= tMin ? c4.getPrevious() : c4;
		if (t1 >= tMax)
			c2 = c2.getNext();
		if (t2 >= tMax)
			c4 = c4.getNext();
		if (!c1 || !c2 || !c3 || !c4)
			return false;

		function isInRange(angle, min, max) {
			return min < max
					? angle > min && angle < max
					: angle > min || angle < max;
		}

		var lenghts = [];
		if (!t1Inside)
			lenghts.push(c1.getLength(), c2.getLength());
		if (!t2Inside)
			lenghts.push(c3.getLength(), c4.getLength());
		var pt = this.getPoint(),
			offset = Math.min.apply(Math, lenghts) / 64,
			v2 = t1Inside ? c2.getTangentAtTime(t1)
					: c2.getPointAt(offset).subtract(pt),
			v1 = t1Inside ? v2.negate()
					: c1.getPointAt(-offset).subtract(pt),
			v4 = t2Inside ? c4.getTangentAtTime(t2)
					: c4.getPointAt(offset).subtract(pt),
			v3 = t2Inside ? v4.negate()
					: c3.getPointAt(-offset).subtract(pt),
			a1 = v1.getAngle(),
			a2 = v2.getAngle(),
			a3 = v3.getAngle(),
			a4 = v4.getAngle();
		return !!(t1Inside
				? (isInRange(a1, a3, a4) ^ isInRange(a2, a3, a4)) &&
				  (isInRange(a1, a4, a3) ^ isInRange(a2, a4, a3))
				: (isInRange(a3, a1, a2) ^ isInRange(a4, a1, a2)) &&
				  (isInRange(a3, a2, a1) ^ isInRange(a4, a2, a1)));
	},

	hasOverlap: function() {
		return !!this._overlap;
	}
}, Base.each(Curve._evaluateMethods, function(name) {
	var get = name + 'At';
	this[name] = function() {
		var curve = this.getCurve(),
			time = this.getTime();
		return time != null && curve && curve[get](time, true);
	};
}, {
	preserve: true
}),
new function() {

	function insert(locations, loc, merge) {
		var length = locations.length,
			l = 0,
			r = length - 1;

		function search(index, dir) {
			for (var i = index + dir; i >= -1 && i <= length; i += dir) {
				var loc2 = locations[((i % length) + length) % length];
				if (!loc.getPoint().isClose(loc2.getPoint(),
						2e-7))
					break;
				if (loc.equals(loc2))
					return loc2;
			}
			return null;
		}

		while (l <= r) {
			var m = (l + r) >>> 1,
				loc2 = locations[m],
				found;
			if (merge && (found = loc.equals(loc2) ? loc2
					: (search(m, -1) || search(m, 1)))) {
				if (loc._overlap) {
					found._overlap = found._intersection._overlap = true;
				}
				return found;
			}
		var path1 = loc.getPath(),
			path2 = loc2.getPath(),
			diff = path1 === path2
				? (loc.getIndex() + loc.getTime())
				- (loc2.getIndex() + loc2.getTime())
				: path1._id - path2._id;
			if (diff < 0) {
				r = m - 1;
			} else {
				l = m + 1;
			}
		}
		locations.splice(l, 0, loc);
		return loc;
	}

	return { statics: {
		insert: insert,

		expand: function(locations) {
			var expanded = locations.slice();
			for (var i = locations.length - 1; i >= 0; i--) {
				insert(expanded, locations[i]._intersection, false);
			}
			return expanded;
		}
	}};
});

var PathItem = Item.extend({
	_class: 'PathItem',
	_selectBounds: false,
	_canScaleStroke: true,

	initialize: function PathItem() {
	},

	statics: {
		create: function(pathData) {
			var ctor = (pathData && pathData.match(/m/gi) || []).length > 1
					|| /z\s*\S+/i.test(pathData) ? CompoundPath : Path;
			return new ctor(pathData);
		}
<<<<<<< HEAD
		return locations;
	},

	getCrossings: function(path) {
		return this.getIntersections(path, function(inter) {
			return inter.isOverlap() || inter.isCrossing();
		});
=======
>>>>>>> d54e1f5b
	},

	_asPathItem: function() {
		return this;
	},

	setPathData: function(data) {

		var parts = data && data.match(/[mlhvcsqtaz][^mlhvcsqtaz]*/ig),
			coords,
			relative = false,
			previous,
			control,
			current = new Point(),
			start = new Point();

		function getCoord(index, coord) {
			var val = +coords[index];
			if (relative)
				val += current[coord];
			return val;
		}

		function getPoint(index) {
			return new Point(
				getCoord(index, 'x'),
				getCoord(index + 1, 'y')
			);
		}

		this.clear();

		for (var i = 0, l = parts && parts.length; i < l; i++) {
			var part = parts[i],
				command = part[0],
				lower = command.toLowerCase();
			coords = part.match(/[+-]?(?:\d*\.\d+|\d+\.?)(?:[eE][+-]?\d+)?/g);
			var length = coords && coords.length;
			relative = command === lower;
			if (previous === 'z' && !/[mz]/.test(lower))
				this.moveTo(current = start);
			switch (lower) {
			case 'm':
			case 'l':
				var move = lower === 'm';
				for (var j = 0; j < length; j += 2)
					this[j === 0 && move ? 'moveTo' : 'lineTo'](
							current = getPoint(j));
				control = current;
				if (move)
					start = current;
				break;
			case 'h':
			case 'v':
				var coord = lower === 'h' ? 'x' : 'y';
				for (var j = 0; j < length; j++) {
					current[coord] = getCoord(j, coord);
					this.lineTo(current);
				}
				control = current;
				break;
			case 'c':
				for (var j = 0; j < length; j += 6) {
					this.cubicCurveTo(
							getPoint(j),
							control = getPoint(j + 2),
							current = getPoint(j + 4));
				}
				break;
			case 's':
				for (var j = 0; j < length; j += 4) {
					this.cubicCurveTo(
							/[cs]/.test(previous)
									? current.multiply(2).subtract(control)
									: current,
							control = getPoint(j),
							current = getPoint(j + 2));
					previous = lower;
				}
				break;
			case 'q':
				for (var j = 0; j < length; j += 4) {
					this.quadraticCurveTo(
							control = getPoint(j),
							current = getPoint(j + 2));
				}
				break;
			case 't':
				for (var j = 0; j < length; j += 2) {
					this.quadraticCurveTo(
							control = (/[qt]/.test(previous)
									? current.multiply(2).subtract(control)
									: current),
							current = getPoint(j));
					previous = lower;
				}
				break;
			case 'a':
				for (var j = 0; j < length; j += 7) {
					this.arcTo(current = getPoint(j + 5),
							new Size(+coords[j], +coords[j + 1]),
							+coords[j + 2], +coords[j + 4], +coords[j + 3]);
				}
				break;
			case 'z':
				this.closePath(1e-12);
				break;
			}
			previous = lower;
		}
	},

	_canComposite: function() {
		return !(this.hasFill() && this.hasStroke());
	},

	_contains: function(point) {
		var winding = point.isInside(
				this.getBounds({ internal: true, handle: true }))
					&& this._getWinding(point);
		return !!(this.getFillRule() === 'evenodd' ? winding & 1 : winding);
	},

	getIntersections: function(path, include, _matrix, _returnFirst) {
		var self = this === path || !path,
			matrix1 = this._matrix._orNullIfIdentity(),
			matrix2 = self ? matrix1
				: (_matrix || path._matrix)._orNullIfIdentity();
		if (!self && !this.getBounds(matrix1).touches(path.getBounds(matrix2)))
			return [];
		var curves1 = this.getCurves(),
			curves2 = self ? curves1 : path.getCurves(),
			length1 = curves1.length,
			length2 = self ? length1 : curves2.length,
			values2 = [],
			arrays = [],
			locations,
			path;
		for (var i = 0; i < length2; i++)
			values2[i] = curves2[i].getValues(matrix2);
		for (var i = 0; i < length1; i++) {
			var curve1 = curves1[i],
				values1 = self ? values2[i] : curve1.getValues(matrix1),
				path1 = curve1.getPath();
			if (path1 !== path) {
				path = path1;
				locations = [];
				arrays.push(locations);
			}
			if (self) {
				Curve._getSelfIntersection(values1, curve1, locations, {
					include: include,
					excludeStart: length1 === 1 &&
							curve1.getPoint1().equals(curve1.getPoint2())
				});
			}
			for (var j = self ? i + 1 : 0; j < length2; j++) {
				if (_returnFirst && locations.length)
					return locations;
				var curve2 = curves2[j];
				Curve._getIntersections(
					values1, values2[j], curve1, curve2, locations,
					{
						include: include,
						excludeStart: self && curve1.getPrevious() === curve2,
						excludeEnd: self && curve1.getNext() === curve2
					}
				);
			}
		}
		locations = [];
		for (var i = 0, l = arrays.length; i < l; i++) {
			locations.push.apply(locations, arrays[i]);
		}
		return locations;
	},

	getCrossings: function(path) {
		return this.getIntersections(path, function(inter) {
			return inter._overlap || inter.isCrossing();
		});
	},

	getNearestLocation: function() {
		var point = Point.read(arguments),
			curves = this.getCurves(),
			minDist = Infinity,
			minLoc = null;
		for (var i = 0, l = curves.length; i < l; i++) {
			var loc = curves[i].getNearestLocation(point);
			if (loc._distance < minDist) {
				minDist = loc._distance;
				minLoc = loc;
			}
		}
		return minLoc;
	},

	getNearestPoint: function() {
		var loc = this.getNearestLocation.apply(this, arguments);
		return loc ? loc.getPoint() : loc;
	},

	interpolate: function(from, to, factor) {
		var isPath = !this._children,
			name = isPath ? '_segments' : '_children',
			itemsFrom = from[name],
			itemsTo = to[name],
			items = this[name];
		if (!itemsFrom || !itemsTo || itemsFrom.length !== itemsTo.length) {
			throw new Error('Invalid operands in interpolate() call: ' +
					from + ', ' + to);
		}
		var current = items.length,
			length = itemsTo.length;
		if (current < length) {
			var ctor = isPath ? Segment : Path;
			for (var i = current; i < length; i++) {
				this.add(new ctor());
			}
		} else if (current > length) {
			this[isPath ? 'removeSegments' : 'removeChildren'](length, current);
		}
		for (var i = 0; i < length; i++) {
			items[i].interpolate(itemsFrom[i], itemsTo[i], factor);
		}
		if (isPath) {
			this.setClosed(from._closed);
			this._changed(9);
		}
	},

});

var Path = PathItem.extend({
	_class: 'Path',
	_serializeFields: {
		segments: [],
		closed: false
	},

	initialize: function Path(arg) {
		this._closed = false;
		this._segments = [];
		this._version = 0;
		var segments = Array.isArray(arg)
			? typeof arg[0] === 'object'
				? arg
				: arguments
			: arg && (arg.size === undefined && (arg.x !== undefined
					|| arg.point !== undefined))
				? arguments
				: null;
		if (segments && segments.length > 0) {
			this.setSegments(segments);
		} else {
			this._curves = undefined;
			this._segmentSelection = 0;
			if (!segments && typeof arg === 'string') {
				this.setPathData(arg);
				arg = null;
			}
		}
		this._initialize(!segments && arg);
	},

	_equals: function(item) {
		return this._closed === item._closed
				&& Base.equals(this._segments, item._segments);
	},

	copyContent: function(source) {
		this.setSegments(source._segments);
		this._closed = source._closed;
		var clockwise = source._clockwise;
		if (clockwise !== undefined)
			this._clockwise = clockwise;
	},

	_changed: function _changed(flags) {
		_changed.base.call(this, flags);
		if (flags & 8) {
			this._length = this._area = this._clockwise = this._monoCurves =
					undefined;
			if (flags & 16) {
				this._version++;
			} else if (this._curves) {
			   for (var i = 0, l = this._curves.length; i < l; i++)
					this._curves[i]._changed();
			}
		} else if (flags & 32) {
			this._bounds = undefined;
		}
	},

	getStyle: function() {
		var parent = this._parent;
		return (parent instanceof CompoundPath ? parent : this)._style;
	},

	getSegments: function() {
		return this._segments;
	},

	setSegments: function(segments) {
		var fullySelected = this.isFullySelected();
		this._segments.length = 0;
		this._segmentSelection = 0;
		this._curves = undefined;
		if (segments && segments.length > 0)
			this._add(Segment.readAll(segments));
		if (fullySelected)
			this.setFullySelected(true);
	},

	getFirstSegment: function() {
		return this._segments[0];
	},

	getLastSegment: function() {
		return this._segments[this._segments.length - 1];
	},

	getCurves: function() {
		var curves = this._curves,
			segments = this._segments;
		if (!curves) {
			var length = this._countCurves();
			curves = this._curves = new Array(length);
			for (var i = 0; i < length; i++)
				curves[i] = new Curve(this, segments[i],
					segments[i + 1] || segments[0]);
		}
		return curves;
	},

	getFirstCurve: function() {
		return this.getCurves()[0];
	},

	getLastCurve: function() {
		var curves = this.getCurves();
		return curves[curves.length - 1];
	},

	isClosed: function() {
		return this._closed;
	},

	setClosed: function(closed) {
		if (this._closed != (closed = !!closed)) {
			this._closed = closed;
			if (this._curves) {
				var length = this._curves.length = this._countCurves();
				if (closed)
					this._curves[length - 1] = new Curve(this,
						this._segments[length - 1], this._segments[0]);
			}
			this._changed(25);
		}
	}
}, {
	beans: true,

	getPathData: function(_matrix, _precision) {
		var segments = this._segments,
			length = segments.length,
			f = new Formatter(_precision),
			coords = new Array(6),
			first = true,
			curX, curY,
			prevX, prevY,
			inX, inY,
			outX, outY,
			parts = [];

		function addSegment(segment, skipLine) {
			segment._transformCoordinates(_matrix, coords);
			curX = coords[0];
			curY = coords[1];
			if (first) {
				parts.push('M' + f.pair(curX, curY));
				first = false;
			} else {
				inX = coords[2];
				inY = coords[3];
				if (inX === curX && inY === curY
						&& outX === prevX && outY === prevY) {
					if (!skipLine)
						parts.push('l' + f.pair(curX - prevX, curY - prevY));
				} else {
					parts.push('c' + f.pair(outX - prevX, outY - prevY)
							+ ' ' + f.pair(inX - prevX, inY - prevY)
							+ ' ' + f.pair(curX - prevX, curY - prevY));
				}
			}
			prevX = curX;
			prevY = curY;
			outX = coords[4];
			outY = coords[5];
		}

		if (length === 0)
			return '';

		for (var i = 0; i < length; i++)
			addSegment(segments[i]);
		if (this._closed && length > 0) {
			addSegment(segments[0], true);
			parts.push('z');
		}
		return parts.join('');
	},

	isEmpty: function() {
		return this._segments.length === 0;
	},

	_transformContent: function(matrix) {
		var segments = this._segments,
			coords = new Array(6);
		for (var i = 0, l = segments.length; i < l; i++)
			segments[i]._transformCoordinates(matrix, coords, true);
		return true;
	},

	_add: function(segs, index) {
		var segments = this._segments,
			curves = this._curves,
			amount = segs.length,
			append = index == null,
			index = append ? segments.length : index;
		for (var i = 0; i < amount; i++) {
			var segment = segs[i];
			if (segment._path)
				segment = segs[i] = segment.clone();
			segment._path = this;
			segment._index = index + i;
			if (segment._selection)
				this._updateSelection(segment, 0, segment._selection);
		}
		if (append) {
			segments.push.apply(segments, segs);
		} else {
			segments.splice.apply(segments, [index, 0].concat(segs));
			for (var i = index + amount, l = segments.length; i < l; i++)
				segments[i]._index = i;
		}
		if (curves) {
			var total = this._countCurves(),
<<<<<<< HEAD
				from = index > 0 && index + amount - 1 === total ? index - 1
					: index,
				start = from,
				to = Math.min(from + amount, total);
=======
				start = index > 0 && index + amount - 1 === total ? index - 1
					: index,
				insert = start,
				end = Math.min(start + amount, total);
>>>>>>> d54e1f5b
			if (segs._curves) {
				curves.splice.apply(curves, [start, 0].concat(segs._curves));
				insert += segs._curves.length;
			}
			for (var i = insert; i < end; i++)
				curves.splice(i, 0, new Curve(this, null, null));
			this._adjustCurves(start, end);
		}
		this._changed(25);
		return segs;
	},

	_adjustCurves: function(start, end) {
		var segments = this._segments,
			curves = this._curves,
			curve;
		for (var i = start; i < end; i++) {
			curve = curves[i];
			curve._path = this;
			curve._segment1 = segments[i];
			curve._segment2 = segments[i + 1] || segments[0];
			curve._changed();
		}
		if (curve = curves[this._closed && start === 0 ? segments.length - 1
				: start - 1]) {
			curve._segment2 = segments[start] || segments[0];
			curve._changed();
		}
		if (curve = curves[end]) {
			curve._segment1 = segments[end];
			curve._changed();
		}
	},

	_countCurves: function() {
		var length = this._segments.length;
		return !this._closed && length > 0 ? length - 1 : length;
	},

	add: function(segment1 ) {
		return arguments.length > 1 && typeof segment1 !== 'number'
			? this._add(Segment.readAll(arguments))
			: this._add([ Segment.read(arguments) ])[0];
	},

	insert: function(index, segment1 ) {
		return arguments.length > 2 && typeof segment1 !== 'number'
			? this._add(Segment.readAll(arguments, 1), index)
			: this._add([ Segment.read(arguments, 1) ], index)[0];
	},

	addSegment: function() {
		return this._add([ Segment.read(arguments) ])[0];
	},

	insertSegment: function(index ) {
		return this._add([ Segment.read(arguments, 1) ], index)[0];
	},

	addSegments: function(segments) {
		return this._add(Segment.readAll(segments));
	},

	insertSegments: function(index, segments) {
		return this._add(Segment.readAll(segments), index);
	},

	removeSegment: function(index) {
		return this.removeSegments(index, index + 1)[0] || null;
	},

	removeSegments: function(start, end, _includeCurves) {
		start = start || 0;
		end = Base.pick(end, this._segments.length);
		var segments = this._segments,
			curves = this._curves,
			count = segments.length,
			removed = segments.splice(start, end - start),
			amount = removed.length;
		if (!amount)
			return removed;
		for (var i = 0; i < amount; i++) {
			var segment = removed[i];
			if (segment._selection)
				this._updateSelection(segment, segment._selection, 0);
			segment._index = segment._path = null;
		}
		for (var i = start, l = segments.length; i < l; i++)
			segments[i]._index = i;
		if (curves) {
			var index = start > 0 && end === count + (this._closed ? 1 : 0)
					? start - 1
					: start,
				curves = curves.splice(index, amount);
			for (var i = curves.length - 1; i >= 0; i--)
				curves[i]._path = null;
			if (_includeCurves)
				removed._curves = curves.slice(1);
			this._adjustCurves(index, index);
		}
		this._changed(25);
		return removed;
	},

	clear: '#removeSegments',

	hasHandles: function() {
		var segments = this._segments;
		for (var i = 0, l = segments.length; i < l; i++) {
			if (segments[i].hasHandles())
				return true;
		}
		return false;
	},

	clearHandles: function() {
		var segments = this._segments;
		for (var i = 0, l = segments.length; i < l; i++)
			segments[i].clearHandles();
	},

	getLength: function() {
		if (this._length == null) {
			var curves = this.getCurves(),
				length = 0;
			for (var i = 0, l = curves.length; i < l; i++)
				length += curves[i].getLength();
			this._length = length;
		}
		return this._length;
	},

	getArea: function(_closed) {
		var cached = _closed === undefined,
			area = this._area;
		if (!cached || area == null) {
			var segments = this._segments,
				count = segments.length,
				closed = cached ? this._closed : _closed,
				last = count - 1;
			area = 0;
			for (var i = 0, l = closed ? count : last; i < l; i++) {
				area += Curve.getArea(Curve.getValues(
						segments[i], segments[i < last ? i + 1 : 0]));
			}
			if (cached)
				this._area = area;
		}
		return area;
	},

	isClockwise: function() {
		if (this._clockwise !== undefined)
			return this._clockwise;
		return this.getArea() >= 0;
	},

	setClockwise: function(clockwise) {
		if (this.isClockwise() != (clockwise = !!clockwise))
			this.reverse();
		this._clockwise = clockwise;
	},

	isFullySelected: function() {
		var length = this._segments.length;
		return this.isSelected() && length > 0 && this._segmentSelection
				=== length * 7;
	},

	setFullySelected: function(selected) {
		if (selected)
			this._selectSegments(true);
		this.setSelected(selected);
	},

	setSelection: function setSelection(selection) {
		if (!(selection & 1))
			this._selectSegments(false);
		setSelection.base.call(this, selection);
	},

	_selectSegments: function(selected) {
		var segments = this._segments,
			length = segments.length,
			selection = selected ? 7 : 0;
		this._segmentSelection = selection * length;
		for (var i = 0; i < length; i++)
			segments[i]._selection = selection;
	},

	_updateSelection: function(segment, oldSelection, newSelection) {
		segment._selection = newSelection;
		var selection = this._segmentSelection += newSelection - oldSelection;
		if (selection > 0)
			this.setSelected(true);
	},

<<<<<<< HEAD
	flatten: function(maxDistance) {
		var iterator = new PathIterator(this, 64, 0.1),
			pos = 0,
			step = iterator.length / Math.ceil(iterator.length / maxDistance),
			end = iterator.length + (this._closed ? -step : step) / 2;
		var segments = [];
		while (pos <= end) {
			segments.push(new Segment(iterator.getPointAt(pos)));
			pos += step;
		}
		this.setSegments(segments);
	},

	reduce: function() {
		var curves = this.getCurves();
		for (var i = curves.length - 1; i >= 0; i--) {
			var curve = curves[i];
			if (!curve.hasHandles() && (curve.getLength() === 0
					|| curve.isCollinear(curve.getNext())))
				curve.remove();
		}
		return this;
	},

	simplify: function(tolerance) {
		if (this._segments.length > 2) {
			var fitter = new PathFitter(this, tolerance || 2.5);
			this.setSegments(fitter.fit());
		}
	},

	split: function(index, parameter) {
		if (parameter === null)
			return null;
		if (arguments.length === 1) {
			var arg = index;
			if (typeof arg === 'number')
				arg = this.getLocationAt(arg);
			if (!arg)
				return null;
			index = arg.index;
			parameter = arg.parameter;
		}
		var tMin = 4e-7,
=======
	splitAt: function(location) {
		var loc = typeof location === 'number'
				? this.getLocationAt(location) : location,
			index = loc && loc.index,
			time = loc && loc.time,
			tMin = 4e-7,
>>>>>>> d54e1f5b
			tMax = 1 - tMin;
		if (time >= tMax) {
			index++;
			time = 0;
		}
		var curves = this.getCurves();
		if (index >= 0 && index < curves.length) {
			if (time >= tMin) {
				curves[index++].divideAtTime(time);
			}
			var segs = this.removeSegments(index, this._segments.length, true),
				path;
			if (this._closed) {
				this.setClosed(false);
				path = this;
			} else {
				path = new Path(Item.NO_INSERT);
				path.insertAbove(this, true);
				path.copyAttributes(this);
			}
			path._add(segs, 0);
			this.addSegment(segs[0]);
			return path;
		}
		return null;
	},

	split: function(index, time) {
		var curve,
			location = time === undefined ? index
				: (curve = this.getCurves()[index])
					&& curve.getLocationAtTime(time);
		return location != null ? this.splitAt(location) : null;
	},

	join: function(path, tolerance) {
		var epsilon = tolerance || 0;
		if (path && path !== this) {
			var segments = path._segments,
				last1 = this.getLastSegment(),
				last2 = path.getLastSegment();
			if (!last2)
				return this;
			if (last1 && last1._point.isClose(last2._point, epsilon))
				path.reverse();
			var first2 = path.getFirstSegment();
			if (last1 && last1._point.isClose(first2._point, epsilon)) {
				last1.setHandleOut(first2._handleOut);
				this._add(segments.slice(1));
			} else {
				var first1 = this.getFirstSegment();
				if (first1 && first1._point.isClose(first2._point, epsilon))
					path.reverse();
				last2 = path.getLastSegment();
				if (first1 && first1._point.isClose(last2._point, epsilon)) {
					first1.setHandleIn(last2._handleIn);
					this._add(segments.slice(0, segments.length - 1), 0);
				} else {
					this._add(segments.slice());
				}
			}
			if (path._closed)
				this._add([segments[0]]);
			path.remove();
		}
		var first = this.getFirstSegment(),
			last = this.getLastSegment();
		if (first !== last && first._point.isClose(last._point, epsilon)) {
			first.setHandleIn(last._handleIn);
			last.remove();
			this.setClosed(true);
		}
		return this;
	},

	reduce: function(options) {
		var curves = this.getCurves(),
			simplify = options && options.simplify,
			tolerance = simplify ? 2e-7 : 0;
		for (var i = curves.length - 1; i >= 0; i--) {
			var curve = curves[i];
			if (!curve.hasHandles() && (curve.getLength() < tolerance
					|| simplify && curve.isCollinear(curve.getNext())))
				curve.remove();
		}
		return this;
	},

	reverse: function() {
		this._segments.reverse();
		for (var i = 0, l = this._segments.length; i < l; i++) {
			var segment = this._segments[i];
			var handleIn = segment._handleIn;
			segment._handleIn = segment._handleOut;
			segment._handleOut = handleIn;
			segment._index = i;
		}
		this._curves = null;
		if (this._clockwise !== undefined)
			this._clockwise = !this._clockwise;
		this._changed(9);
	},

	flatten: function(flatness) {
		var iterator = new PathIterator(this, flatness || 0.25, 256, true),
			parts = iterator.parts,
			length = parts.length,
			segments = [];
		for (var i = 0; i < length; i++) {
			segments.push(new Segment(parts[i].curve.slice(0, 2)));
		}
		if (!this._closed && length > 0) {
			segments.push(new Segment(parts[length - 1].curve.slice(6)));
		}
		this.setSegments(segments);
	},

	simplify: function(tolerance) {
		var segments = new PathFitter(this).fit(tolerance || 2.5);
		if (segments)
			this.setSegments(segments);
		return !!segments;
	},

	smooth: function(options) {
		var that = this,
			opts = options || {},
			type = opts.type || 'asymmetric',
			segments = this._segments,
			length = segments.length,
			closed = this._closed;

		function getIndex(value, _default) {
			var index = value && value.index;
			if (index != null) {
				var path = value.path;
				if (path && path !== that)
					throw new Error(value._class + ' ' + index + ' of ' + path
							+ ' is not part of ' + that);
				if (_default && value instanceof Curve)
					index++;
			} else {
				index = typeof value === 'number' ? value : _default;
			}
			return Math.min(index < 0 && closed
					? index % length
					: index < 0 ? index + length : index, length - 1);
		}

		var loop = closed && opts.from === undefined && opts.to === undefined,
			from = getIndex(opts.from, 0),
			to = getIndex(opts.to, length - 1);

		if (from > to) {
			if (closed) {
				from -= length;
			} else {
				var tmp = from;
				from = to;
				to = tmp;
			}
		}
		if (/^(?:asymmetric|continuous)$/.test(type)) {
			var asymmetric = type === 'asymmetric',
				min = Math.min,
				amount = to - from + 1,
				n = amount - 1,
				padding = loop ? min(amount, 4) : 1,
				paddingLeft = padding,
				paddingRight = padding,
				knots = [];
			if (!closed) {
				paddingLeft = min(1, from);
				paddingRight = min(1, length - to - 1);
			}
			n += paddingLeft + paddingRight;
			if (n <= 1)
				return;
			for (var i = 0, j = from - paddingLeft; i <= n; i++, j++) {
				knots[i] = segments[(j < 0 ? j + length : j) % length]._point;
			}

			var x = knots[0]._x + 2 * knots[1]._x,
				y = knots[0]._y + 2 * knots[1]._y,
				f = 2,
				n_1 = n - 1,
				rx = [x],
				ry = [y],
				rf = [f],
				px = [],
				py = [];
			for (var i = 1; i < n; i++) {
				var internal = i < n_1,
					a = internal ? 1 : asymmetric ? 1 : 2,
					b = internal ? 4 : asymmetric ? 2 : 7,
					u = internal ? 4 : asymmetric ? 3 : 8,
					v = internal ? 2 : asymmetric ? 0 : 1,
					m = a / f;
				f = rf[i] = b - m;
				x = rx[i] = u * knots[i]._x + v * knots[i + 1]._x - m * x;
				y = ry[i] = u * knots[i]._y + v * knots[i + 1]._y - m * y;
			}

			px[n_1] = rx[n_1] / rf[n_1];
			py[n_1] = ry[n_1] / rf[n_1];
			for (var i = n - 2; i >= 0; i--) {
				px[i] = (rx[i] - px[i + 1]) / rf[i];
				py[i] = (ry[i] - py[i + 1]) / rf[i];
			}
			px[n] = (3 * knots[n]._x - px[n_1]) / 2;
			py[n] = (3 * knots[n]._y - py[n_1]) / 2;

			for (var i = paddingLeft, max = n - paddingRight, j = from;
					i <= max; i++, j++) {
				var segment = segments[j < 0 ? j + length : j],
					pt = segment._point,
					hx = px[i] - pt._x,
					hy = py[i] - pt._y;
				if (loop || i < max)
					segment.setHandleOut(hx, hy);
				if (loop || i > paddingLeft)
					segment.setHandleIn(-hx, -hy);
			}
		} else {
			for (var i = from; i <= to; i++) {
				segments[i < 0 ? i + length : i].smooth(opts,
						!loop && i === from, !loop && i === to);
			}
		}
	},

	toShape: function(insert) {
		if (!this._closed)
			return null;

		var segments = this._segments,
			type,
			size,
			radius,
			topCenter;

		function isCollinear(i, j) {
			var seg1 = segments[i],
				seg2 = seg1.getNext(),
				seg3 = segments[j],
				seg4 = seg3.getNext();
			return seg1._handleOut.isZero() && seg2._handleIn.isZero()
					&& seg3._handleOut.isZero() && seg4._handleIn.isZero()
					&& seg2._point.subtract(seg1._point).isCollinear(
						seg4._point.subtract(seg3._point));
		}

		function isOrthogonal(i) {
			var seg2 = segments[i],
				seg1 = seg2.getPrevious(),
				seg3 = seg2.getNext();
			return seg1._handleOut.isZero() && seg2._handleIn.isZero()
					&& seg2._handleOut.isZero() && seg3._handleIn.isZero()
					&& seg2._point.subtract(seg1._point).isOrthogonal(
						seg3._point.subtract(seg2._point));
		}

		function isArc(i) {
			var seg1 = segments[i],
				seg2 = seg1.getNext(),
				handle1 = seg1._handleOut,
				handle2 = seg2._handleIn,
				kappa = 0.5522847498307936;
			if (handle1.isOrthogonal(handle2)) {
				var pt1 = seg1._point,
					pt2 = seg2._point,
					corner = new Line(pt1, handle1, true).intersect(
							new Line(pt2, handle2, true), true);
				return corner && Numerical.isZero(handle1.getLength() /
						corner.subtract(pt1).getLength() - kappa)
					&& Numerical.isZero(handle2.getLength() /
						corner.subtract(pt2).getLength() - kappa);
			}
			return false;
		}

		function getDistance(i, j) {
			return segments[i]._point.getDistance(segments[j]._point);
		}

		if (!this.hasHandles() && segments.length === 4
				&& isCollinear(0, 2) && isCollinear(1, 3) && isOrthogonal(1)) {
			type = Shape.Rectangle;
			size = new Size(getDistance(0, 3), getDistance(0, 1));
			topCenter = segments[1]._point.add(segments[2]._point).divide(2);
		} else if (segments.length === 8 && isArc(0) && isArc(2) && isArc(4)
				&& isArc(6) && isCollinear(1, 5) && isCollinear(3, 7)) {
			type = Shape.Rectangle;
			size = new Size(getDistance(1, 6), getDistance(0, 3));
			radius = size.subtract(new Size(getDistance(0, 7),
					getDistance(1, 2))).divide(2);
			topCenter = segments[3]._point.add(segments[4]._point).divide(2);
		} else if (segments.length === 4
				&& isArc(0) && isArc(1) && isArc(2) && isArc(3)) {
			if (Numerical.isZero(getDistance(0, 2) - getDistance(1, 3))) {
				type = Shape.Circle;
				radius = getDistance(0, 2) / 2;
			} else {
				type = Shape.Ellipse;
				radius = new Size(getDistance(2, 0) / 2, getDistance(3, 1) / 2);
			}
			topCenter = segments[1]._point;
		}

		if (type) {
			var center = this.getPosition(true),
				shape = new type({
					center: center,
					size: size,
					radius: radius,
					insert: false
				});
			shape.copyAttributes(this, true);
			shape._matrix.prepend(this._matrix);
			shape.rotate(topCenter.subtract(center).getAngle() + 90);
			if (insert === undefined || insert)
				shape.insertAbove(this);
			return shape;
		}
		return null;
	},

	toPath: '#clone',

	_hitTestSelf: function(point, options, viewMatrix, strokeMatrix) {
		var that = this,
			style = this.getStyle(),
			segments = this._segments,
			numSegments = segments.length,
			closed = this._closed,
			tolerancePadding = options._tolerancePadding,
			strokePadding = tolerancePadding,
			join, cap, miterLimit,
			area, loc, res,
			hitStroke = options.stroke && style.hasStroke(),
			hitFill = options.fill && style.hasFill(),
			hitCurves = options.curves,
			strokeRadius = hitStroke
					? style.getStrokeWidth() / 2
					: hitFill && options.tolerance > 0 || hitCurves
						? 0 : null;
		if (strokeRadius !== null) {
			if (strokeRadius > 0) {
				join = style.getStrokeJoin();
				cap = style.getStrokeCap();
				miterLimit = strokeRadius * style.getMiterLimit();
				strokePadding = strokePadding.add(
					Path._getStrokePadding(strokeRadius, strokeMatrix));
			} else {
				join = cap = 'round';
			}
		}

		function isCloseEnough(pt, padding) {
			return point.subtract(pt).divide(padding).length <= 1;
		}

		function checkSegmentPoint(seg, pt, name) {
			if (!options.selected || pt.isSelected()) {
				var anchor = seg._point;
				if (pt !== anchor)
					pt = pt.add(anchor);
				if (isCloseEnough(pt, strokePadding)) {
					return new HitResult(name, that, {
						segment: seg,
						point: pt
					});
				}
			}
		}

		function checkSegmentPoints(seg, ends) {
			return (ends || options.segments)
				&& checkSegmentPoint(seg, seg._point, 'segment')
				|| (!ends && options.handles) && (
					checkSegmentPoint(seg, seg._handleIn, 'handle-in') ||
					checkSegmentPoint(seg, seg._handleOut, 'handle-out'));
		}

		function addToArea(point) {
			area.add(point);
		}

		function checkSegmentStroke(segment) {
			if (join !== 'round' || cap !== 'round') {
				area = new Path({ internal: true, closed: true });
				if (closed || segment._index > 0
						&& segment._index < numSegments - 1) {
					if (join !== 'round' && (segment._handleIn.isZero()
							|| segment._handleOut.isZero()))
						Path._addBevelJoin(segment, join, strokeRadius,
							   miterLimit, null, strokeMatrix, addToArea, true);
				} else if (cap !== 'round') {
					Path._addSquareCap(segment, cap, strokeRadius, null,
							strokeMatrix, addToArea, true);
				}
				if (!area.isEmpty()) {
					var loc;
					return area.contains(point)
						|| (loc = area.getNearestLocation(point))
							&& isCloseEnough(loc.getPoint(), tolerancePadding);
				}
			}
			return isCloseEnough(segment._point, strokePadding);
		}

		if (options.ends && !options.segments && !closed) {
			if (res = checkSegmentPoints(segments[0], true)
					|| checkSegmentPoints(segments[numSegments - 1], true))
				return res;
		} else if (options.segments || options.handles) {
			for (var i = 0; i < numSegments; i++)
				if (res = checkSegmentPoints(segments[i]))
					return res;
		}
		if (strokeRadius !== null) {
			loc = this.getNearestLocation(point);
			if (loc) {
				var time = loc.getTime();
				if (time === 0 || time === 1 && numSegments > 1) {
					if (!checkSegmentStroke(loc.getSegment()))
						loc = null;
				} else if (!isCloseEnough(loc.getPoint(), strokePadding)) {
					loc = null;
				}
			}
			if (!loc && join === 'miter' && numSegments > 1) {
				for (var i = 0; i < numSegments; i++) {
					var segment = segments[i];
					if (point.getDistance(segment._point) <= miterLimit
							&& checkSegmentStroke(segment)) {
						loc = segment.getLocation();
						break;
					}
				}
			}
		}
		return !loc && hitFill && this._contains(point)
				|| loc && !hitStroke && !hitCurves
					? new HitResult('fill', this)
					: loc
						? new HitResult(hitStroke ? 'stroke' : 'curve', this, {
							location: loc,
							point: loc.getPoint()
						})
						: null;
	}

}, Base.each(Curve._evaluateMethods,
	function(name) {
		this[name + 'At'] = function(offset) {
			var loc = this.getLocationAt(offset);
			return loc && loc[name]();
		};
	},
{
	beans: false,

	getLocationOf: function() {
		var point = Point.read(arguments),
			curves = this.getCurves();
		for (var i = 0, l = curves.length; i < l; i++) {
			var loc = curves[i].getLocationOf(point);
			if (loc)
				return loc;
		}
		return null;
	},

	getOffsetOf: function() {
		var loc = this.getLocationOf.apply(this, arguments);
		return loc ? loc.getOffset() : null;
	},

	getLocationAt: function(offset) {
		var curves = this.getCurves(),
			length = 0;
		for (var i = 0, l = curves.length; i < l; i++) {
			var start = length,
				curve = curves[i];
			length += curve.getLength();
			if (length > offset) {
				return curve.getLocationAt(offset - start);
			}
		}
		if (curves.length > 0 && offset <= this.getLength())
			return new CurveLocation(curves[curves.length - 1], 1);
		return null;
	}

}),
new function() {

	function drawHandles(ctx, segments, matrix, size) {
		var half = size / 2,
			coords = new Array(6),
			pX, pY;

		function drawHandle(index) {
			var hX = coords[index],
				hY = coords[index + 1];
			if (pX != hX || pY != hY) {
				ctx.beginPath();
				ctx.moveTo(pX, pY);
				ctx.lineTo(hX, hY);
				ctx.stroke();
				ctx.beginPath();
				ctx.arc(hX, hY, half, 0, Math.PI * 2, true);
				ctx.fill();
			}
		}

		for (var i = 0, l = segments.length; i < l; i++) {
<<<<<<< HEAD
			var segment = segments[i];
			segment._transformCoordinates(matrix, coords, false);
			var state = segment._selectionState,
				pX = coords[0],
				pY = coords[1];

			var fillStyle = ctx.fillStyle;
			ctx.fillStyle = '#000000';

			if (state & 1)
=======
			var segment = segments[i],
				selection = segment._selection;
			segment._transformCoordinates(matrix, coords);
			pX = coords[0];
			pY = coords[1];
			if (selection & 2)
>>>>>>> d54e1f5b
				drawHandle(2);
			if (selection & 4)
				drawHandle(4);
<<<<<<< HEAD

			if (state & 4) {
				ctx.fillRect(pX - half, pY - half, size, size);
				ctx.fillStyle = '#FFFFFF';
=======
			ctx.fillRect(pX - half, pY - half, size, size);
			if (!(selection & 1)) {
				var fillStyle = ctx.fillStyle;
				ctx.fillStyle = '#ffffff';
>>>>>>> d54e1f5b
				ctx.fillRect(pX - half + 1, pY - half + 1, size - 2, size - 2);

			} else {
				ctx.fillStyle = fillStyle;
				ctx.fillRect(pX - half, pY - half, size, size);
			}

			ctx.fillStyle = fillStyle;

		}
	}

	function drawSegments(ctx, path, matrix) {
		var segments = path._segments,
			length = segments.length,
			coords = new Array(6),
			first = true,
			curX, curY,
			prevX, prevY,
			inX, inY,
			outX, outY;

		function drawSegment(segment) {
			if (matrix) {
				segment._transformCoordinates(matrix, coords);
				curX = coords[0];
				curY = coords[1];
			} else {
				var point = segment._point;
				curX = point._x;
				curY = point._y;
			}
			if (first) {
				ctx.moveTo(curX, curY);
				first = false;
			} else {
				if (matrix) {
					inX = coords[2];
					inY = coords[3];
				} else {
					var handle = segment._handleIn;
					inX = curX + handle._x;
					inY = curY + handle._y;
				}
				if (inX === curX && inY === curY
						&& outX === prevX && outY === prevY) {
					ctx.lineTo(curX, curY);
				} else {
					ctx.bezierCurveTo(outX, outY, inX, inY, curX, curY);
				}
			}
			prevX = curX;
			prevY = curY;
			if (matrix) {
				outX = coords[4];
				outY = coords[5];
			} else {
				var handle = segment._handleOut;
				outX = prevX + handle._x;
				outY = prevY + handle._y;
			}
		}

		for (var i = 0; i < length; i++)
			drawSegment(segments[i]);
		if (path._closed && length > 0)
			drawSegment(segments[0]);
	}

	return {
		_draw: function(ctx, param, viewMatrix, strokeMatrix) {
			var dontStart = param.dontStart,
				dontPaint = param.dontFinish || param.clip,
				style = this.getStyle(),
				hasFill = style.hasFill(),
				hasStroke = style.hasStroke(),
				dashArray = style.getDashArray(),
				dashLength = !paper.support.nativeDash && hasStroke
						&& dashArray && dashArray.length;

			if (!dontStart)
				ctx.beginPath();

			if (hasFill || hasStroke && !dashLength || dontPaint) {
				drawSegments(ctx, this, strokeMatrix);
				if (this._closed)
					ctx.closePath();
			}

			function getOffset(i) {
				return dashArray[((i % dashLength) + dashLength) % dashLength];
			}

			if (!dontPaint && (hasFill || hasStroke)) {
				this._setStyles(ctx, param, viewMatrix);
				if (hasFill) {
					ctx.fill(style.getFillRule());
					ctx.shadowColor = 'rgba(0,0,0,0)';
				}
				if (hasStroke) {
					if (dashLength) {
						if (!dontStart)
							ctx.beginPath();
						var iterator = new PathIterator(this, 0.25, 32, false,
								strokeMatrix),
							length = iterator.length,
							from = -style.getDashOffset(), to,
							i = 0;
						from = from % length;
						while (from > 0) {
							from -= getOffset(i--) + getOffset(i--);
						}
						while (from < length) {
							to = from + getOffset(i++);
							if (from > 0 || to > 0)
								iterator.drawPart(ctx,
										Math.max(from, 0), Math.max(to, 0));
							from = to + getOffset(i++);
						}
					}
					ctx.stroke();
				}
			}
		},

		_drawSelected: function(ctx, matrix) {
			ctx.beginPath();
			drawSegments(ctx, this, matrix);
			ctx.stroke();
			drawHandles(ctx, this._segments, matrix, paper.settings.handleSize);
		}
	};
},
new function() {
	function getCurrentSegment(that) {
		var segments = that._segments;
		if (segments.length === 0)
			throw new Error('Use a moveTo() command first');
		return segments[segments.length - 1];
	}

	return {
		moveTo: function() {
			var segments = this._segments;
			if (segments.length === 1)
				this.removeSegment(0);
			if (!segments.length)
				this._add([ new Segment(Point.read(arguments)) ]);
		},

		moveBy: function() {
			throw new Error('moveBy() is unsupported on Path items.');
		},

		lineTo: function() {
			this._add([ new Segment(Point.read(arguments)) ]);
		},

		cubicCurveTo: function() {
			var handle1 = Point.read(arguments),
				handle2 = Point.read(arguments),
				to = Point.read(arguments),
				current = getCurrentSegment(this);
			current.setHandleOut(handle1.subtract(current._point));
			this._add([ new Segment(to, handle2.subtract(to)) ]);
		},

		quadraticCurveTo: function() {
			var handle = Point.read(arguments),
				to = Point.read(arguments),
				current = getCurrentSegment(this)._point;
			this.cubicCurveTo(
				handle.add(current.subtract(handle).multiply(1 / 3)),
				handle.add(to.subtract(handle).multiply(1 / 3)),
				to
			);
		},

		curveTo: function() {
			var through = Point.read(arguments),
				to = Point.read(arguments),
				t = Base.pick(Base.read(arguments), 0.5),
				t1 = 1 - t,
				current = getCurrentSegment(this)._point,
				handle = through.subtract(current.multiply(t1 * t1))
					.subtract(to.multiply(t * t)).divide(2 * t * t1);
			if (handle.isNaN())
				throw new Error(
					'Cannot put a curve through points with parameter = ' + t);
			this.quadraticCurveTo(handle, to);
		},

		arcTo: function() {
			var current = getCurrentSegment(this),
				from = current._point,
				to = Point.read(arguments),
				through,
				peek = Base.peek(arguments),
				clockwise = Base.pick(peek, true),
				center, extent, vector, matrix;
			if (typeof clockwise === 'boolean') {
				var middle = from.add(to).divide(2),
				through = middle.add(middle.subtract(from).rotate(
						clockwise ? -90 : 90));
			} else if (Base.remain(arguments) <= 2) {
				through = to;
				to = Point.read(arguments);
			} else {
				var radius = Size.read(arguments),
					isZero = Numerical.isZero;
				if (isZero(radius.width) || isZero(radius.height))
					return this.lineTo(to);
				var rotation = Base.read(arguments),
					clockwise = !!Base.read(arguments),
					large = !!Base.read(arguments),
					middle = from.add(to).divide(2),
					pt = from.subtract(middle).rotate(-rotation),
					x = pt.x,
					y = pt.y,
					abs = Math.abs,
					rx = abs(radius.width),
					ry = abs(radius.height),
					rxSq = rx * rx,
					rySq = ry * ry,
					xSq = x * x,
					ySq = y * y;
				var factor = Math.sqrt(xSq / rxSq + ySq / rySq);
				if (factor > 1) {
					rx *= factor;
					ry *= factor;
					rxSq = rx * rx;
					rySq = ry * ry;
				}
				factor = (rxSq * rySq - rxSq * ySq - rySq * xSq) /
						(rxSq * ySq + rySq * xSq);
				if (abs(factor) < 1e-12)
					factor = 0;
				if (factor < 0)
					throw new Error(
							'Cannot create an arc with the given arguments');
				center = new Point(rx * y / ry, -ry * x / rx)
						.multiply((large === clockwise ? -1 : 1)
							* Math.sqrt(factor))
						.rotate(rotation).add(middle);
				matrix = new Matrix().translate(center).rotate(rotation)
						.scale(rx, ry);
				vector = matrix._inverseTransform(from);
				extent = vector.getDirectedAngle(matrix._inverseTransform(to));
				if (!clockwise && extent > 0)
					extent -= 360;
				else if (clockwise && extent < 0)
					extent += 360;
			}
			if (through) {
				var l1 = new Line(from.add(through).divide(2),
							through.subtract(from).rotate(90), true),
					l2 = new Line(through.add(to).divide(2),
							to.subtract(through).rotate(90), true),
					line = new Line(from, to),
					throughSide = line.getSide(through);
				center = l1.intersect(l2, true);
				if (!center) {
					if (!throughSide)
						return this.lineTo(to);
					throw new Error(
							'Cannot create an arc with the given arguments');
				}
				vector = from.subtract(center);
				extent = vector.getDirectedAngle(to.subtract(center));
				var centerSide = line.getSide(center);
				if (centerSide === 0) {
					extent = throughSide * Math.abs(extent);
				} else if (throughSide === centerSide) {
					extent += extent < 0 ? 360 : -360;
				}
			}
			var ext = Math.abs(extent),
				count = ext >= 360 ? 4 : Math.ceil(ext / 90),
				inc = extent / count,
				half = inc * Math.PI / 360,
				z = 4 / 3 * Math.sin(half) / (1 + Math.cos(half)),
				segments = [];
			for (var i = 0; i <= count; i++) {
				var pt = to,
					out = null;
				if (i < count) {
					out = vector.rotate(90).multiply(z);
					if (matrix) {
						pt = matrix._transformPoint(vector);
						out = matrix._transformPoint(vector.add(out))
								.subtract(pt);
					} else {
						pt = center.add(vector);
					}
				}
				if (i === 0) {
					current.setHandleOut(out);
				} else {
					var _in = vector.rotate(-90).multiply(z);
					if (matrix) {
						_in = matrix._transformPoint(vector.add(_in))
								.subtract(pt);
					}
					segments.push(new Segment(pt, _in, out));
				}
				vector = vector.rotate(inc);
			}
			this._add(segments);
		},

		lineBy: function() {
			var to = Point.read(arguments),
				current = getCurrentSegment(this)._point;
			this.lineTo(current.add(to));
		},

		curveBy: function() {
			var through = Point.read(arguments),
				to = Point.read(arguments),
				parameter = Base.read(arguments),
				current = getCurrentSegment(this)._point;
			this.curveTo(current.add(through), current.add(to), parameter);
		},

		cubicCurveBy: function() {
			var handle1 = Point.read(arguments),
				handle2 = Point.read(arguments),
				to = Point.read(arguments),
				current = getCurrentSegment(this)._point;
			this.cubicCurveTo(current.add(handle1), current.add(handle2),
					current.add(to));
		},

		quadraticCurveBy: function() {
			var handle = Point.read(arguments),
				to = Point.read(arguments),
				current = getCurrentSegment(this)._point;
			this.quadraticCurveTo(current.add(handle), current.add(to));
		},

		arcBy: function() {
			var current = getCurrentSegment(this)._point,
				point = current.add(Point.read(arguments)),
				clockwise = Base.pick(Base.peek(arguments), true);
			if (typeof clockwise === 'boolean') {
				this.arcTo(point, clockwise);
			} else {
				this.arcTo(point, current.add(Point.read(arguments)));
			}
		},

		closePath: function(tolerance) {
			this.setClosed(true);
			this.join(this, tolerance);
		}
	};
}, {

	_getBounds: function(matrix, options) {
		var method = options.handle
				? 'getHandleBounds'
				: options.stroke
				? 'getStrokeBounds'
				: 'getBounds';
		return Path[method](this._segments, this._closed, this, matrix, options);
	},

statics: {
	getBounds: function(segments, closed, path, matrix, options, strokePadding) {
		var first = segments[0];
		if (!first)
			return new Rectangle();
		var coords = new Array(6),
			prevCoords = first._transformCoordinates(matrix, new Array(6)),
			min = prevCoords.slice(0, 2),
			max = min.slice(),
			roots = new Array(2);

		function processSegment(segment) {
			segment._transformCoordinates(matrix, coords);
			for (var i = 0; i < 2; i++) {
				Curve._addBounds(
					prevCoords[i],
					prevCoords[i + 4],
					coords[i + 2],
					coords[i],
					i, strokePadding ? strokePadding[i] : 0, min, max, roots);
			}
			var tmp = prevCoords;
			prevCoords = coords;
			coords = tmp;
		}

		for (var i = 1, l = segments.length; i < l; i++)
			processSegment(segments[i]);
		if (closed)
			processSegment(first);
		return new Rectangle(min[0], min[1], max[0] - min[0], max[1] - min[1]);
	},

	getStrokeBounds: function(segments, closed, path, matrix, options) {
		var style = path.getStyle(),
			stroke = style.hasStroke(),
			strokeWidth = style.getStrokeWidth(),
			strokeMatrix = stroke && path._getStrokeMatrix(matrix, options),
			strokePadding = stroke && Path._getStrokePadding(strokeWidth,
				strokeMatrix),
			bounds = Path.getBounds(segments, closed, path, matrix, options,
				strokePadding);
		if (!stroke)
			return bounds;
		var strokeRadius = strokeWidth / 2,
			join = style.getStrokeJoin(),
			cap = style.getStrokeCap(),
			miterLimit = strokeRadius * style.getMiterLimit(),
			joinBounds = new Rectangle(new Size(strokePadding));

		function addPoint(point) {
			bounds = bounds.include(point);
		}

		function addRound(segment) {
			bounds = bounds.unite(
					joinBounds.setCenter(segment._point.transform(matrix)));
		}

		function addJoin(segment, join) {
			var handleIn = segment._handleIn,
				handleOut = segment._handleOut;
			if (join === 'round' || !handleIn.isZero() && !handleOut.isZero()
					&& handleIn.isCollinear(handleOut)) {
				addRound(segment);
			} else {
				Path._addBevelJoin(segment, join, strokeRadius, miterLimit,
						matrix, strokeMatrix, addPoint);
			}
		}

		function addCap(segment, cap) {
			if (cap === 'round') {
				addRound(segment);
			} else {
				Path._addSquareCap(segment, cap, strokeRadius, matrix,
						strokeMatrix, addPoint);
			}
		}

		var length = segments.length - (closed ? 0 : 1);
		for (var i = 1; i < length; i++)
			addJoin(segments[i], join);
		if (closed) {
			addJoin(segments[0], join);
		} else if (length > 0) {
			addCap(segments[0], cap);
			addCap(segments[segments.length - 1], cap);
		}
		return bounds;
	},

	_getStrokePadding: function(radius, matrix) {
		if (!matrix)
			return [radius, radius];
		var hor = new Point(radius, 0).transform(matrix),
			ver = new Point(0, radius).transform(matrix),
			phi = hor.getAngleInRadians(),
			a = hor.getLength(),
			b = ver.getLength();
		var sin = Math.sin(phi),
			cos = Math.cos(phi),
			tan = Math.tan(phi),
			tx = Math.atan2(b * tan, a),
			ty = Math.atan2(b, tan * a);
		return [Math.abs(a * Math.cos(tx) * cos + b * Math.sin(tx) * sin),
				Math.abs(b * Math.sin(ty) * cos + a * Math.cos(ty) * sin)];
	},

	_addBevelJoin: function(segment, join, radius, miterLimit, matrix,
			strokeMatrix, addPoint, isArea) {
		var curve2 = segment.getCurve(),
			curve1 = curve2.getPrevious(),
			point = curve2.getPointAtTime(0),
			normal1 = curve1.getNormalAtTime(1),
			normal2 = curve2.getNormalAtTime(0),
			step = normal1.getDirectedAngle(normal2) < 0 ? -radius : radius;
		normal1.setLength(step);
		normal2.setLength(step);
		if (matrix)
			matrix._transformPoint(point, point);
		if (strokeMatrix) {
			strokeMatrix._transformPoint(normal1, normal1);
			strokeMatrix._transformPoint(normal2, normal2);
		}
		if (isArea) {
			addPoint(point);
			addPoint(point.add(normal1));
		}
		if (join === 'miter') {
			var corner = new Line(point.add(normal1),
					new Point(-normal1.y, normal1.x), true
				).intersect(new Line(point.add(normal2),
					new Point(-normal2.y, normal2.x), true
				), true);
			if (corner && point.getDistance(corner) <= miterLimit) {
				addPoint(corner);
				if (!isArea)
					return;
			}
		}
		if (!isArea)
			addPoint(point.add(normal1));
		addPoint(point.add(normal2));
	},

	_addSquareCap: function(segment, cap, radius, matrix, strokeMatrix,
			addPoint, isArea) {
		var point = segment._point,
			loc = segment.getLocation(),
			normal = loc.getNormal().multiply(radius);
		if (matrix)
			matrix._transformPoint(point, point);
		if (strokeMatrix)
			strokeMatrix._transformPoint(normal, normal);
		if (isArea) {
			addPoint(point.subtract(normal));
			addPoint(point.add(normal));
		}
		if (cap === 'square') {
			point = point.add(normal.rotate(
					loc.getTime() === 0 ? -90 : 90));
		}
		addPoint(point.add(normal));
		addPoint(point.subtract(normal));
	},

	getHandleBounds: function(segments, closed, path, matrix, options) {
		var style = path.getStyle(),
			stroke = options.stroke && style.hasStroke(),
			strokePadding,
			joinPadding;
		if (stroke) {
			var strokeMatrix = path._getStrokeMatrix(matrix, options),
				strokeRadius = style.getStrokeWidth() / 2,
				joinRadius = strokeRadius;
			if (style.getStrokeJoin() === 'miter')
				joinRadius = strokeRadius * style.getMiterLimit();
			if (style.getStrokeCap() === 'square')
				joinRadius = Math.max(joinRadius, strokeRadius * Math.sqrt(2));
			strokePadding = Path._getStrokePadding(strokeRadius, strokeMatrix);
			joinPadding = Path._getStrokePadding(joinRadius, strokeMatrix);
		}
		var coords = new Array(6),
			x1 = Infinity,
			x2 = -x1,
			y1 = x1,
			y2 = x2;
		for (var i = 0, l = segments.length; i < l; i++) {
			var segment = segments[i];
			segment._transformCoordinates(matrix, coords);
			for (var j = 0; j < 6; j += 2) {
				var padding = j === 0 ? joinPadding : strokePadding,
					paddingX = padding ? padding[0] : 0,
					paddingY = padding ? padding[1] : 0,
					x = coords[j],
					y = coords[j + 1],
					xn = x - paddingX,
					xx = x + paddingX,
					yn = y - paddingY,
					yx = y + paddingY;
				if (xn < x1) x1 = xn;
				if (xx > x2) x2 = xx;
				if (yn < y1) y1 = yn;
				if (yx > y2) y2 = yx;
			}
		}
		return new Rectangle(x1, y1, x2 - x1, y2 - y1);
	}
}});

Path.inject({ statics: new function() {

	var kappa = 0.5522847498307936,
		ellipseSegments = [
			new Segment([-1, 0], [0, kappa ], [0, -kappa]),
			new Segment([0, -1], [-kappa, 0], [kappa, 0 ]),
			new Segment([1, 0], [0, -kappa], [0, kappa ]),
			new Segment([0, 1], [kappa, 0 ], [-kappa, 0])
		];

	function createPath(segments, closed, args) {
		var props = Base.getNamed(args),
			path = new Path(props && props.insert === false && Item.NO_INSERT);
		path._add(segments);
		path._closed = closed;
		return path.set(props);
	}

	function createEllipse(center, radius, args) {
		var segments = new Array(4);
		for (var i = 0; i < 4; i++) {
			var segment = ellipseSegments[i];
			segments[i] = new Segment(
				segment._point.multiply(radius).add(center),
				segment._handleIn.multiply(radius),
				segment._handleOut.multiply(radius)
			);
		}
		return createPath(segments, true, args);
	}

	return {
		Line: function() {
			return createPath([
				new Segment(Point.readNamed(arguments, 'from')),
				new Segment(Point.readNamed(arguments, 'to'))
			], false, arguments);
		},

		Circle: function() {
			var center = Point.readNamed(arguments, 'center'),
				radius = Base.readNamed(arguments, 'radius');
			return createEllipse(center, new Size(radius), arguments);
		},

		Rectangle: function() {
			var rect = Rectangle.readNamed(arguments, 'rectangle'),
				radius = Size.readNamed(arguments, 'radius', 0,
						{ readNull: true }),
				bl = rect.getBottomLeft(true),
				tl = rect.getTopLeft(true),
				tr = rect.getTopRight(true),
				br = rect.getBottomRight(true),
				segments;
			if (!radius || radius.isZero()) {
				segments = [
					new Segment(bl),
					new Segment(tl),
					new Segment(tr),
					new Segment(br)
				];
			} else {
				radius = Size.min(radius, rect.getSize(true).divide(2));
				var rx = radius.width,
					ry = radius.height,
					hx = rx * kappa,
					hy = ry * kappa;
				segments = [
					new Segment(bl.add(rx, 0), null, [-hx, 0]),
					new Segment(bl.subtract(0, ry), [0, hy]),
					new Segment(tl.add(0, ry), null, [0, -hy]),
					new Segment(tl.add(rx, 0), [-hx, 0], null),
					new Segment(tr.subtract(rx, 0), null, [hx, 0]),
					new Segment(tr.add(0, ry), [0, -hy], null),
					new Segment(br.subtract(0, ry), null, [0, hy]),
					new Segment(br.subtract(rx, 0), [hx, 0])
				];
			}
			return createPath(segments, true, arguments);
		},

		RoundRectangle: '#Rectangle',

		Ellipse: function() {
			var ellipse = Shape._readEllipse(arguments);
			return createEllipse(ellipse.center, ellipse.radius, arguments);
		},

		Oval: '#Ellipse',

		Arc: function() {
			var from = Point.readNamed(arguments, 'from'),
				through = Point.readNamed(arguments, 'through'),
				to = Point.readNamed(arguments, 'to'),
				props = Base.getNamed(arguments),
				path = new Path(props && props.insert === false
						&& Item.NO_INSERT);
			path.moveTo(from);
			path.arcTo(through, to);
			return path.set(props);
		},

		RegularPolygon: function() {
			var center = Point.readNamed(arguments, 'center'),
				sides = Base.readNamed(arguments, 'sides'),
				radius = Base.readNamed(arguments, 'radius'),
				step = 360 / sides,
				three = sides % 3 === 0,
				vector = new Point(0, three ? -radius : radius),
				offset = three ? -1 : 0.5,
				segments = new Array(sides);
			for (var i = 0; i < sides; i++)
				segments[i] = new Segment(center.add(
					vector.rotate((i + offset) * step)));
			return createPath(segments, true, arguments);
		},

		Star: function() {
			var center = Point.readNamed(arguments, 'center'),
				points = Base.readNamed(arguments, 'points') * 2,
				radius1 = Base.readNamed(arguments, 'radius1'),
				radius2 = Base.readNamed(arguments, 'radius2'),
				step = 360 / points,
				vector = new Point(0, -1),
				segments = new Array(points);
			for (var i = 0; i < points; i++)
				segments[i] = new Segment(center.add(vector.rotate(step * i)
						.multiply(i % 2 ? radius2 : radius1)));
			return createPath(segments, true, arguments);
		}
	};
}});

var CompoundPath = PathItem.extend({
	_class: 'CompoundPath',
	_serializeFields: {
		children: []
	},

	initialize: function CompoundPath(arg) {
		this._children = [];
		this._namedChildren = {};
		if (!this._initialize(arg)) {
			if (typeof arg === 'string') {
				this.setPathData(arg);
			} else {
				this.addChildren(Array.isArray(arg) ? arg : arguments);
			}
		}
	},

	insertChildren: function insertChildren(index, items, _preserve) {
		for (var i = items.length - 1; i >= 0; i--) {
			var item = items[i];
			if (item instanceof CompoundPath) {
				items = items.slice();
				items.splice.apply(items, [i, 1].concat(item.removeChildren()));
				item.remove();
			}
		}
		items = insertChildren.base.call(this, index, items, _preserve, Path);
		for (var i = 0, l = !_preserve && items && items.length; i < l; i++) {
			var item = items[i];
			if (item._clockwise === undefined)
				item.setClockwise(item._index === 0);
		}
		return items;
	},

	reduce: function reduce(options) {
		var children = this._children;
		for (var i = children.length - 1; i >= 0; i--) {
			var path = children[i].reduce(options);
			if (path.isEmpty())
				path.remove();
		}
		if (children.length === 0) {
			var path = new Path(Item.NO_INSERT);
			path.copyAttributes(this);
			path.insertAbove(this);
			this.remove();
			return path;
		}
		return reduce.base.call(this);
	},

	isClockwise: function() {
		var child = this.getFirstChild();
		return child && child.isClockwise();
	},

	setClockwise: function(clockwise) {
		if (this.isClockwise() ^ !!clockwise)
			this.reverse();
	},

	getFirstSegment: function() {
		var first = this.getFirstChild();
		return first && first.getFirstSegment();
	},

	getLastSegment: function() {
		var last = this.getLastChild();
		return last && last.getLastSegment();
	},

	getCurves: function() {
		var children = this._children,
			curves = [];
		for (var i = 0, l = children.length; i < l; i++)
			curves.push.apply(curves, children[i].getCurves());
		return curves;
	},

	getFirstCurve: function() {
		var first = this.getFirstChild();
		return first && first.getFirstCurve();
	},

	getLastCurve: function() {
		var last = this.getLastChild();
		return last && last.getFirstCurve();
	},

	getArea: function() {
		var children = this._children,
			area = 0;
		for (var i = 0, l = children.length; i < l; i++)
			area += children[i].getArea();
		return area;
	}
}, {
	beans: true,

	getPathData: function(_matrix, _precision) {
		var children = this._children,
			paths = [];
		for (var i = 0, l = children.length; i < l; i++) {
			var child = children[i],
				mx = child._matrix;
			paths.push(child.getPathData(_matrix && !mx.isIdentity()
					? _matrix.appended(mx) : _matrix, _precision));
		}
		return paths.join(' ');
	}
}, {
	_hitTestChildren: function _hitTestChildren(point, options, viewMatrix) {
		return _hitTestChildren.base.call(this, point,
				options.class === Path || options.type === 'path' ? options
					: Base.set({}, options, { fill: false }),
				viewMatrix);
	},

	_draw: function(ctx, param, viewMatrix, strokeMatrix) {
		var children = this._children;
		if (children.length === 0)
			return;

		param = param.extend({ dontStart: true, dontFinish: true });
		ctx.beginPath();
		for (var i = 0, l = children.length; i < l; i++)
			children[i].draw(ctx, param, strokeMatrix);

		if (!param.clip) {
			this._setStyles(ctx, param, viewMatrix);
			var style = this._style;
			if (style.hasFill()) {
				ctx.fill(style.getFillRule());
				ctx.shadowColor = 'rgba(0,0,0,0)';
			}
			if (style.hasStroke())
				ctx.stroke();
		}
	},

	_drawSelected: function(ctx, matrix, selectionItems) {
		var children = this._children;
		for (var i = 0, l = children.length; i < l; i++) {
			var child = children[i],
				mx = child._matrix;
			if (!selectionItems[child._id]) {
				child._drawSelected(ctx, mx.isIdentity() ? matrix
						: matrix.appended(mx));
			}
		}
	}
},
new function() {
	function getCurrentPath(that, check) {
		var children = that._children;
		if (check && children.length === 0)
			throw new Error('Use a moveTo() command first');
		return children[children.length - 1];
	}

	return Base.each(['lineTo', 'cubicCurveTo', 'quadraticCurveTo', 'curveTo',
			'arcTo', 'lineBy', 'cubicCurveBy', 'quadraticCurveBy', 'curveBy',
			'arcBy'],
		function(key) {
			this[key] = function() {
				var path = getCurrentPath(this, true);
				path[key].apply(path, arguments);
			};
		}, {
			moveTo: function() {
				var current = getCurrentPath(this),
					path = current && current.isEmpty() ? current
							: new Path(Item.NO_INSERT);
				if (path !== current)
					this.addChild(path);
				path.moveTo.apply(path, arguments);
			},

			moveBy: function() {
				var current = getCurrentPath(this, true),
					last = current && current.getLastSegment(),
					point = Point.read(arguments);
				this.moveTo(last ? point.add(last._point) : point);
			},

			closePath: function(tolerance) {
				getCurrentPath(this, true).closePath(tolerance);
			}
		}
	);
}, Base.each(['reverse', 'flatten', 'simplify', 'smooth'], function(key) {
	this[key] = function(param) {
		var children = this._children,
			res;
		for (var i = 0, l = children.length; i < l; i++) {
			res = children[i][key](param) || res;
		}
		return res;
	};
}, {}));

PathItem.inject(new function() {
	var operators = {
		unite:     { 1: true },
		intersect: { 2: true },
		subtract:  { 1: true },
		exclude:   { 1: true }
	};

	function preparePath(path, resolve) {
		var res = path.clone(false).reduce({ simplify: true })
				.transform(null, true, true);
		return resolve ? res.resolveCrossings() : res;
	}

	function createResult(ctor, paths, reduce, path1, path2) {
		var result = new ctor(Item.NO_INSERT);
		result.addChildren(paths, true);
		if (reduce)
			result = result.reduce({ simplify: true });
		result.insertAbove(path2 && path1.isSibling(path2)
				&& path1.getIndex() < path2.getIndex() ? path2 : path1);
		result.copyAttributes(path1, true);
		return result;
	}

	function computeBoolean(path1, path2, operation) {
		var operator = operators[operation];
		operator[operation] = true;
		if (!path1._children && !path1._closed)
			return computeOpenBoolean(path1, path2, operator);
		var _path1 = preparePath(path1, true),
			_path2 = path2 && path1 !== path2 && preparePath(path2, true);
		if (_path2 && (operator.subtract || operator.exclude)
				^ (_path2.isClockwise() ^ _path1.isClockwise()))
			_path2.reverse();
<<<<<<< HEAD
		var crossings = CurveLocation.expand(_path1.getCrossings(_path2));
		divideLocations(crossings);

		var segments = [],
=======
		var crossings = divideLocations(
				CurveLocation.expand(_path1.getCrossings(_path2))),
			segments = [],
>>>>>>> d54e1f5b
			monoCurves = [];

		function collect(paths) {
			for (var i = 0, l = paths.length; i < l; i++) {
				var path = paths[i];
				segments.push.apply(segments, path._segments);
				monoCurves.push.apply(monoCurves, path._getMonoCurves());
				path._overlapsOnly = path._validOverlapsOnly = true;
			}
		}

		collect(_path1._children || [_path1]);
		if (_path2)
			collect(_path2._children || [_path2]);
		for (var i = 0, l = crossings.length; i < l; i++) {
			propagateWinding(crossings[i]._segment, _path1, _path2, monoCurves,
<<<<<<< HEAD
					operation);
=======
					operator);
>>>>>>> d54e1f5b
		}
		for (var i = 0, l = segments.length; i < l; i++) {
			var segment = segments[i],
				inter = segment._intersection;
			if (segment._winding == null) {
				propagateWinding(segment, _path1, _path2, monoCurves, operator);
			}
			if (!(inter && inter._overlap)) {
				var path = segment._path;
				path._overlapsOnly = false;
				if (operator[segment._winding])
					path._validOverlapsOnly = false;
			}
		}
		return createResult(CompoundPath, tracePaths(segments, operator), true,
					path1, path2);
	}

	function computeOpenBoolean(path1, path2, operator) {
		if (!path2 || !path2._children && !path2._closed
				|| !operator.subtract && !operator.intersect)
			return null;
		var _path1 = preparePath(path1, false),
			_path2 = preparePath(path2, false),
			crossings = _path1.getCrossings(_path2),
<<<<<<< HEAD
			sub = operation === 'subtract',
=======
			sub = operator.subtract,
>>>>>>> d54e1f5b
			paths = [];

		function addPath(path) {
			if (_path2.contains(path.getPointAt(path.getLength() / 2)) ^ sub) {
				paths.unshift(path);
				return true;
			}
		}

		for (var i = crossings.length - 1; i >= 0; i--) {
			var path = crossings[i].split();
			if (path) {
				if (addPath(path))
					path.getFirstSegment().setHandleIn(0, 0);
				_path1.getLastSegment().setHandleOut(0, 0);
			}
		}
		addPath(_path1);
		return createResult(Group, paths, false, path1, path2);
	}

	function linkIntersections(from, to) {
		var prev = from;
		while (prev) {
			if (prev === to)
				return;
			prev = prev._previous;
		}
		while (from._next && from._next !== to)
			from = from._next;
		if (!from._next) {
			while (to._previous)
				to = to._previous;
			from._next = to;
			to._previous = from;
		}
	}

	function divideLocations(locations, include) {
		var results = include && [],
			tMin = 4e-7,
			tMax = 1 - tMin,
			noHandles = false,
			clearCurves = [],
			prevCurve,
			prevTime;

		for (var i = locations.length - 1; i >= 0; i--) {
			var loc = locations[i];
			if (include) {
				if (!include(loc))
					continue;
				results.unshift(loc);
			}
			var curve = loc._curve,
				time = loc._time,
				origTime = time,
				segment;
			if (curve !== prevCurve) {
				noHandles = !curve.hasHandles();
			} else if (prevTime >= tMin && prevTime <= tMax ) {
				time /= prevTime;
			}
			if (time < tMin) {
				segment = curve._segment1;
			} else if (time > tMax) {
				segment = curve._segment2;
			} else {
				var newCurve = curve.divideAtTime(time, true);
				if (noHandles)
					clearCurves.push(curve, newCurve);
				segment = newCurve._segment1;
			}
			loc._setSegment(segment);
			var inter = segment._intersection,
				dest = loc._intersection;
			if (inter) {
				linkIntersections(inter, dest);
				var other = inter;
				while (other) {
					linkIntersections(other._intersection, inter);
					other = other._next;
				}
			} else {
				segment._intersection = dest;
			}
			prevCurve = curve;
			prevTime = origTime;
		}
		for (var i = 0, l = clearCurves.length; i < l; i++) {
			clearCurves[i].clearHandles();
		}
		return results || locations;
	}

	function getWinding(point, curves, horizontal) {
		var epsilon = 2e-7,
			px = point.x,
			py = point.y,
			windLeft = 0,
			windRight = 0,
			length = curves.length,
			roots = [],
			abs = Math.abs;
		if (horizontal) {
			var yTop = -Infinity,
				yBottom = Infinity,
				yBefore = py - epsilon,
				yAfter = py + epsilon;
			for (var i = 0; i < length; i++) {
				var values = curves[i].values,
					count = Curve.solveCubic(values, 0, px, roots, 0, 1);
				for (var j = count - 1; j >= 0; j--) {
					var y = Curve.getPoint(values, roots[j]).y;
					if (y < yBefore && y > yTop) {
						yTop = y;
					} else if (y > yAfter && y < yBottom) {
						yBottom = y;
					}
				}
			}
			yTop = (yTop + py) / 2;
			yBottom = (yBottom + py) / 2;
			if (yTop > -Infinity)
				windLeft = getWinding(new Point(px, yTop), curves).winding;
			if (yBottom < Infinity)
				windRight = getWinding(new Point(px, yBottom), curves).winding;
		} else {
			var xBefore = px - epsilon,
				xAfter = px + epsilon,
				prevWinding,
				prevXEnd,
				windLeftOnCurve = 0,
				windRightOnCurve = 0,
				isOnCurve = false;
			for (var i = 0; i < length; i++) {
				var curve = curves[i],
					winding = curve.winding,
					values = curve.values,
					yStart = values[1],
					yEnd = values[7];
				if (curve.last) {
					prevWinding = curve.last.winding;
					prevXEnd = curve.last.values[6];
					isOnCurve = false;
				}
				if (py >= yStart && py <= yEnd || py >= yEnd && py <= yStart) {
					if (winding) {
						var x = py === yStart ? values[0]
							: py === yEnd ? values[6]
							: Curve.solveCubic(values, 1, py, roots, 0, 1) === 1
							? Curve.getPoint(values, roots[0]).x
							: null;
						if (x != null) {
							if (x >= xBefore && x <= xAfter) {
								isOnCurve = true;
							} else if (
								(py !== yStart || winding !== prevWinding)
								&& !(py === yStart
									&& (px - x) * (px - prevXEnd) < 0)) {
								if (x < xBefore) {
									windLeft += winding;
								} else if (x > xAfter) {
									windRight += winding;
								}
							}
						}
						prevWinding = winding;
						prevXEnd = values[6];
					} else if ((px - values[0]) * (px - values[6]) <= 0) {
						isOnCurve = true;
					}
				}
				if (isOnCurve && (i >= length - 1 || curves[i + 1].last)) {
					windLeftOnCurve += 1;
					windRightOnCurve -= 1;
				}
			}
			if (windLeft === 0 && windRight === 0) {
				windLeft = windLeftOnCurve;
				windRight = windRightOnCurve;
			}
		}
		return {
			winding: Math.max(abs(windLeft), abs(windRight)),
			contour: !windLeft ^ !windRight
		};
	}

	function propagateWinding(segment, path1, path2, monoCurves, operator) {
		var chain = [],
			start = segment,
			totalLength = 0,
			winding;
		do {
			var curve = segment.getCurve(),
				length = curve.getLength();
			chain.push({ segment: segment, curve: curve, length: length });
			totalLength += length;
			segment = segment.getNext();
		} while (segment && !segment._intersection && segment !== start);
		var length = totalLength / 2;
		for (var j = 0, l = chain.length; j < l; j++) {
			var entry = chain[j],
				curveLength = entry.length;
			if (length <= curveLength) {
				var curve = entry.curve,
					path = curve._path,
					parent = path._parent,
					t = curve.getTimeAt(length),
					pt = curve.getPointAtTime(t),
					hor = Math.abs(curve.getTangentAtTime(t).y)
							< 1e-7;
				if (parent instanceof CompoundPath)
					path = parent;
				winding = !(operator.subtract && path2 && (
						path === path1 &&  path2._getWinding(pt, hor) ||
						path === path2 && !path1._getWinding(pt, hor)))
							? getWinding(pt, monoCurves, hor)
							: { winding: 0 };
				 break;
			}
			length -= curveLength;
		}
		for (var j = chain.length - 1; j >= 0; j--) {
			var seg = chain[j].segment;
			seg._winding = winding.winding;
			seg._contour = winding.contour;
		}
	}

	function tracePaths(segments, operator) {
		var paths = [],
			start,
			otherStart;

		function isValid(seg, excludeContour) {
			return !!(seg && !seg._visited && (!operator
					|| operator[seg._winding]
					|| !excludeContour && operator.unite && seg._contour));
		}

		function isStart(seg) {
			return seg === start || seg === otherStart;
		}

		function findBestIntersection(inter, exclude) {
			if (!inter._next)
				return inter;
			while (inter) {
				var seg = inter._segment,
					nextSeg = seg.getNext(),
					nextInter = nextSeg && nextSeg._intersection;
				if (seg !== exclude && (isStart(seg) || isStart(nextSeg)
					|| !seg._visited && !nextSeg._visited
					&& (!operator || isValid(seg) && (isValid(nextSeg)
						|| nextInter && isValid(nextInter._segment)))
					))
					return inter;
				inter = inter._next;
			}
			return null;
		}

		for (var i = 0, l = segments.length; i < l; i++) {
			var path = null,
				finished = false,
				seg = segments[i],
				inter = seg._intersection,
				handleIn;
			if (!seg._visited && seg._path._overlapsOnly) {
				var path1 = seg._path,
					path2 = inter._segment._path,
					segments1 = path1._segments,
					segments2 = path2._segments;
				if (Base.equals(segments1, segments2)) {
					if ((operator.unite || operator.intersect)
							&& path1.getArea()) {
						paths.push(path1.clone(false));
					}
					for (var j = 0, k = segments1.length; j < k; j++) {
						segments1[j]._visited = segments2[j]._visited = true;
					}
				}
			}
			if (!isValid(seg, true)
					|| !seg._path._validOverlapsOnly && inter && inter._overlap)
				continue;
			start = otherStart = null;
			while (true) {
				inter = inter && findBestIntersection(inter, seg) || inter;
				var other = inter && inter._segment;
				if (isStart(seg)) {
					finished = true;
				} else if (other) {
					if (isStart(other)) {
						finished = true;
						seg = other;
					} else if (isValid(other, isValid(seg, true))) {
						if (operator
								&& (operator.intersect || operator.subtract)) {
							seg._visited = true;
						}
						seg = other;
					}
				}
				if (finished || seg._visited) {
					seg._visited = true;
					break;
				}
				if (seg._path._validOverlapsOnly && !isValid(seg))
					break;
				if (!path) {
					path = new Path(Item.NO_INSERT);
					start = seg;
					otherStart = other;
				}
				var next = seg.getNext();
				path.add(new Segment(seg._point, handleIn,
						next && seg._handleOut));
				seg._visited = true;
				seg = next || seg._path.getFirstSegment();
				handleIn = next && next._handleIn;
				inter = seg._intersection;
			}
			if (finished) {
				path.firstSegment.setHandleIn(handleIn);
				path.setClosed(true);
			} else if (path) {
<<<<<<< HEAD
				var length = path.getLength();
				if (length >= 2e-7) {
					console.error('Boolean operation resulted in open path',
							'segments =', path._segments.length,
							'length =', length);
=======
				var area = path.getArea(true);
				if (Math.abs(area) >= 2e-7) {
					console.error('Boolean operation resulted in open path',
							'segments =', path._segments.length,
							'length =', path.getLength(),
							'area=', area);
>>>>>>> d54e1f5b
				}
				path = null;
			}
			if (path && (path._segments.length > 8
					|| !Numerical.isZero(path.getArea()))) {
				paths.push(path);
				path = null;
			}
		}
		return paths;
	}

	return {
		_getWinding: function(point, horizontal) {
			return getWinding(point, this._getMonoCurves(), horizontal).winding;
		},

		unite: function(path) {
			return computeBoolean(this, path, 'unite');
		},

		intersect: function(path) {
			return computeBoolean(this, path, 'intersect');
		},

		subtract: function(path) {
			return computeBoolean(this, path, 'subtract');
		},

		exclude: function(path) {
			return computeBoolean(this, path, 'exclude');
		},

		divide: function(path) {
			return createResult(Group, [this.subtract(path),
					this.intersect(path)], true, this, path);
		},

		resolveCrossings: function() {
			var children = this._children,
				paths = children || [this];

			function hasOverlap(seg) {
				var inter = seg && seg._intersection;
				return inter && inter._overlap;
			}

			var hasOverlaps = false,
				hasCrossings = false,
				intersections = this.getIntersections(null, function(inter) {
					return inter._overlap && (hasOverlaps = true)
							|| inter.isCrossing() && (hasCrossings = true);
				});
			intersections = CurveLocation.expand(intersections);
			if (hasOverlaps) {
				var overlaps = divideLocations(intersections, function(inter) {
					return inter._overlap;
				});
				for (var i = overlaps.length - 1; i >= 0; i--) {
					var seg = overlaps[i]._segment,
						prev = seg.getPrevious(),
						next = seg.getNext();
					if (seg._path && hasOverlap(prev) && hasOverlap(next)) {
						seg.remove();
						prev._handleOut.set(0, 0);
						next._handleIn.set(0, 0);
						var curve = prev.getCurve();
						if (curve.isStraight() && curve.getLength() === 0)
							prev.remove();
					}
				}
			}
			if (hasCrossings) {
				divideLocations(intersections, hasOverlaps && function(inter) {
					var curve1 = inter.getCurve(),
						curve2 = inter._intersection._curve,
						seg = inter._segment;
					if (curve1 && curve2 && curve1._path && curve2._path) {
						return true;
					} else if (seg) {
						seg._intersection = null;
					}
				});
				paths = tracePaths(Base.each(paths, function(path) {
					this.push.apply(this, path._segments);
				}, []));
			}
			var length = paths.length,
				item;
			if (length > 1) {
				paths = paths.slice().sort(function (a, b) {
					return b.getBounds().getArea() - a.getBounds().getArea();
				});
				var first = paths[0],
					items = [first],
					excluded = {},
					isNonZero = this.getFillRule() === 'nonzero',
					windings = isNonZero && Base.each(paths, function(path) {
						this.push(path.isClockwise() ? 1 : -1);
					}, []);
				for (var i = 1; i < length; i++) {
					var path = paths[i],
						point = path.getInteriorPoint(),
						isContained = false,
						container = null,
						exclude = false;
					for (var j = i - 1; j >= 0 && !container; j--) {
						if (paths[j].contains(point)) {
							if (isNonZero && !isContained) {
								windings[i] += windings[j];
								if (windings[i] && windings[j]) {
									exclude = excluded[i] = true;
									break;
								}
							}
							isContained = true;
							container = !excluded[j] && paths[j];
						}
					}
					if (!exclude) {
						path.setClockwise(container ? !container.isClockwise()
								: first.isClockwise());
						items.push(path);
					}
				}
				paths = items;
				length = items.length;
			}
			if (length > 1 && children) {
				if (paths !== children) {
					this.setChildren(paths, true);
				}
				item = this;
			} else if (length === 1 && !children) {
				if (paths[0] !== this)
					this.setSegments(paths[0].removeSegments());
				item = this;
			}
			if (!item) {
				item = new CompoundPath(Item.NO_INSERT);
				item.addChildren(paths, true);
				item = item.reduce();
				item.copyAttributes(this);
				this.replaceWith(item);
			}
			return item;
		}
	};
});

Path.inject({
	_getMonoCurves: function() {
		var monoCurves = this._monoCurves,
			last;

		function insertCurve(v) {
			var y0 = v[1],
				y1 = v[7],
				winding = Math.abs((y0 - y1) / (v[0] - v[6]))
						< 2e-7
					? 0
					: y0 > y1
						? -1
						: 1,
				curve = { values: v, winding: winding };
			monoCurves.push(curve);
			if (winding)
				last = curve;
		}

		function handleCurve(v) {
			if (Curve.getLength(v) === 0)
				return;
			var y0 = v[1],
				y1 = v[3],
				y2 = v[5],
				y3 = v[7];
			if (Curve.isStraight(v)
					|| y0 >= y1 === y1 >= y2 && y1 >= y2 === y2 >= y3) {
				insertCurve(v);
			} else {
				var a = 3 * (y1 - y2) - y0 + y3,
					b = 2 * (y0 + y2) - 4 * y1,
					c = y1 - y0,
					tMin = 4e-7,
					tMax = 1 - tMin,
					roots = [],
					n = Numerical.solveQuadratic(a, b, c, roots, tMin, tMax);
				if (n < 1) {
					insertCurve(v);
				} else {
					roots.sort();
					var t = roots[0],
						parts = Curve.subdivide(v, t);
					insertCurve(parts[0]);
					if (n > 1) {
						t = (roots[1] - t) / (1 - t);
						parts = Curve.subdivide(parts[1], t);
						insertCurve(parts[0]);
					}
					insertCurve(parts[1]);
				}
			}
		}

		if (!monoCurves) {
			monoCurves = this._monoCurves = [];
			var curves = this.getCurves(),
				segments = this._segments;
			for (var i = 0, l = curves.length; i < l; i++)
				handleCurve(curves[i].getValues());
			if (!this._closed && segments.length > 1) {
				var p1 = segments[segments.length - 1]._point,
					p2 = segments[0]._point,
					p1x = p1._x, p1y = p1._y,
					p2x = p2._x, p2y = p2._y;
				handleCurve([p1x, p1y, p1x, p1y, p2x, p2y, p2x, p2y]);
			}
			if (monoCurves.length > 0) {
				monoCurves[0].last = last;
			}
		}
		return monoCurves;
	},

	getInteriorPoint: function() {
		var bounds = this.getBounds(),
			point = bounds.getCenter(true);
		if (!this.contains(point)) {
			var curves = this._getMonoCurves(),
				roots = [],
				y = point.y,
				intercepts = [];
			for (var i = 0, l = curves.length; i < l; i++) {
				var values = curves[i].values;
				if (curves[i].winding === 1
						&& y > values[1] && y <= values[7]
						|| y >= values[7] && y < values[1]) {
					var count = Curve.solveCubic(values, 1, y, roots, 0, 1);
					for (var j = count - 1; j >= 0; j--) {
						intercepts.push(Curve.getPoint(values, roots[j]).x);
					}
				}
			}
			intercepts.sort(function(a, b) { return a - b; });
			point.x = (intercepts[0] + intercepts[1]) / 2;
		}
		return point;
	}
});

CompoundPath.inject({
	_getMonoCurves: function() {
		var children = this._children,
			monoCurves = [];
		for (var i = 0, l = children.length; i < l; i++)
			monoCurves.push.apply(monoCurves, children[i]._getMonoCurves());
		return monoCurves;
	}
});

var PathIterator = Base.extend({
	_class: 'PathIterator',

	initialize: function(path, flatness, maxRecursion, ignoreStraight, matrix) {
		var curves = [],
			parts = [],
			length = 0,
			minSpan = 1 / (maxRecursion || 32),
			segments = path._segments,
			segment1 = segments[0],
			segment2;

		function addCurve(segment1, segment2) {
			var curve = Curve.getValues(segment1, segment2, matrix);
			curves.push(curve);
			computeParts(curve, segment1._index, 0, 1);
		}

		function computeParts(curve, index, t1, t2) {
			if ((t2 - t1) > minSpan
					&& !(ignoreStraight && Curve.isStraight(curve))
					&& !Curve.isFlatEnough(curve, flatness || 0.25)) {
				var halves = Curve.subdivide(curve, 0.5),
					tMid = (t1 + t2) / 2;
				computeParts(halves[0], index, t1, tMid);
				computeParts(halves[1], index, tMid, t2);
			} else {
				var dx = curve[6] - curve[0],
					dy = curve[7] - curve[1],
					dist = Math.sqrt(dx * dx + dy * dy);
				if (dist > 0) {
					length += dist;
					parts.push({
						offset: length,
						curve: curve,
						index: index,
						time: t2,
					});
				}
			}
		}

		for (var i = 1, l = segments.length; i < l; i++) {
			segment2 = segments[i];
			addCurve(segment1, segment2);
			segment1 = segment2;
		}
		if (path._closed)
			addCurve(segment2, segments[0]);
		this.curves = curves;
		this.parts = parts;
		this.length = length;
		this.index = 0;
	},

	_get: function(offset) {
		var i, j = this.index;
		for (;;) {
			i = j;
			if (j === 0 || this.parts[--j].offset < offset)
				break;
		}
		for (var l = this.parts.length; i < l; i++) {
			var part = this.parts[i];
			if (part.offset >= offset) {
				this.index = i;
				var prev = this.parts[i - 1];
				var prevTime = prev && prev.index === part.index ? prev.time : 0,
					prevOffset = prev ? prev.offset : 0;
				return {
					index: part.index,
					time: prevTime + (part.time - prevTime)
						* (offset - prevOffset) / (part.offset - prevOffset)
				};
			}
		}
		var part = this.parts[this.parts.length - 1];
		return {
			index: part.index,
			time: 1
		};
	},

	drawPart: function(ctx, from, to) {
		var start = this._get(from),
			end = this._get(to);
		for (var i = start.index, l = end.index; i <= l; i++) {
			var curve = Curve.getPart(this.curves[i],
					i === start.index ? start.time : 0,
					i === end.index ? end.time : 1);
			if (i === start.index)
				ctx.moveTo(curve[0], curve[1]);
			ctx.bezierCurveTo.apply(ctx, curve.slice(2));
		}
	}
}, Base.each(Curve._evaluateMethods,
	function(name) {
		this[name + 'At'] = function(offset) {
			var param = this._get(offset);
			return Curve[name](this.curves[param.index], param.time);
		};
	}, {})
);

var PathFitter = Base.extend({
	initialize: function(path) {
		var points = this.points = [],
			segments = path._segments,
			closed = path._closed;
		for (var i = 0, prev, l = segments.length; i < l; i++) {
			var point = segments[i].point;
			if (!prev || !prev.equals(point)) {
				points.push(prev = point.clone());
			}
		}
		if (closed) {
			points.unshift(points[points.length - 1]);
			points.push(points[1]);
		}
		this.closed = closed;
	},

	fit: function(error) {
		var points = this.points,
			length = points.length,
			segments = null;
		if (length > 0) {
			segments = [new Segment(points[0])];
			if (length > 1) {
				this.fitCubic(segments, error, 0, length - 1,
						points[1].subtract(points[0]),
						points[length - 2].subtract(points[length - 1]));
				if (this.closed) {
					segments.shift();
					segments.pop();
				}
			}
		}
		return segments;
	},

	fitCubic: function(segments, error, first, last, tan1, tan2) {
		var points = this.points;
		if (last - first === 1) {
			var pt1 = points[first],
				pt2 = points[last],
				dist = pt1.getDistance(pt2) / 3;
			this.addCurve(segments, [pt1, pt1.add(tan1.normalize(dist)),
					pt2.add(tan2.normalize(dist)), pt2]);
			return;
		}
		var uPrime = this.chordLengthParameterize(first, last),
			maxError = Math.max(error, error * error),
			split,
			parametersInOrder = true;
		for (var i = 0; i <= 4; i++) {
			var curve = this.generateBezier(first, last, uPrime, tan1, tan2);
			var max = this.findMaxError(first, last, curve, uPrime);
			if (max.error < error && parametersInOrder) {
				this.addCurve(segments, curve);
				return;
			}
			split = max.index;
			if (max.error >= maxError)
				break;
			parametersInOrder = this.reparameterize(first, last, uPrime, curve);
			maxError = max.error;
		}
		var tanCenter = points[split - 1].subtract(points[split + 1]);
		this.fitCubic(segments, error, first, split, tan1, tanCenter);
		this.fitCubic(segments, error, split, last, tanCenter.negate(), tan2);
	},

	addCurve: function(segments, curve) {
		var prev = segments[segments.length - 1];
		prev.setHandleOut(curve[1].subtract(curve[0]));
		segments.push(new Segment(curve[3], curve[2].subtract(curve[3])));
	},

	generateBezier: function(first, last, uPrime, tan1, tan2) {
		var epsilon = 1e-12,
			abs = Math.abs,
			points = this.points,
			pt1 = points[first],
			pt2 = points[last],
			C = [[0, 0], [0, 0]],
			X = [0, 0];

		for (var i = 0, l = last - first + 1; i < l; i++) {
			var u = uPrime[i],
				t = 1 - u,
				b = 3 * u * t,
				b0 = t * t * t,
				b1 = b * t,
				b2 = b * u,
				b3 = u * u * u,
				a1 = tan1.normalize(b1),
				a2 = tan2.normalize(b2),
				tmp = points[first + i]
					.subtract(pt1.multiply(b0 + b1))
					.subtract(pt2.multiply(b2 + b3));
			C[0][0] += a1.dot(a1);
			C[0][1] += a1.dot(a2);
			C[1][0] = C[0][1];
			C[1][1] += a2.dot(a2);
			X[0] += a1.dot(tmp);
			X[1] += a2.dot(tmp);
		}

		var detC0C1 = C[0][0] * C[1][1] - C[1][0] * C[0][1],
			alpha1, alpha2;
		if (abs(detC0C1) > epsilon) {
			var detC0X = C[0][0] * X[1]    - C[1][0] * X[0],
				detXC1 = X[0]    * C[1][1] - X[1]    * C[0][1];
			alpha1 = detXC1 / detC0C1;
			alpha2 = detC0X / detC0C1;
		} else {
			var c0 = C[0][0] + C[0][1],
				c1 = C[1][0] + C[1][1];
			if (abs(c0) > epsilon) {
				alpha1 = alpha2 = X[0] / c0;
			} else if (abs(c1) > epsilon) {
				alpha1 = alpha2 = X[1] / c1;
			} else {
				alpha1 = alpha2 = 0;
			}
		}

		var segLength = pt2.getDistance(pt1),
			eps = epsilon * segLength,
			handle1,
			handle2;
		if (alpha1 < eps || alpha2 < eps) {
			alpha1 = alpha2 = segLength / 3;
		} else {
			var line = pt2.subtract(pt1);
			handle1 = tan1.normalize(alpha1);
			handle2 = tan2.normalize(alpha2);
			if (handle1.dot(line) - handle2.dot(line) > segLength * segLength) {
				alpha1 = alpha2 = segLength / 3;
				handle1 = handle2 = null;
			}
		}

		return [pt1,
				pt1.add(handle1 || tan1.normalize(alpha1)),
				pt2.add(handle2 || tan2.normalize(alpha2)),
				pt2];
	},

	reparameterize: function(first, last, u, curve) {
		for (var i = first; i <= last; i++) {
			u[i - first] = this.findRoot(curve, this.points[i], u[i - first]);
		}
		for (var i = 1, l = u.length; i < l; i++) {
			if (u[i] <= u[i - 1])
				return false;
		}
		return true;
	},

	findRoot: function(curve, point, u) {
		var curve1 = [],
			curve2 = [];
		for (var i = 0; i <= 2; i++) {
			curve1[i] = curve[i + 1].subtract(curve[i]).multiply(3);
		}
		for (var i = 0; i <= 1; i++) {
			curve2[i] = curve1[i + 1].subtract(curve1[i]).multiply(2);
		}
		var pt = this.evaluate(3, curve, u),
			pt1 = this.evaluate(2, curve1, u),
			pt2 = this.evaluate(1, curve2, u),
			diff = pt.subtract(point),
			df = pt1.dot(pt1) + diff.dot(pt2);
		if (Math.abs(df) < 1e-6)
			return u;
		return u - diff.dot(pt1) / df;
	},

	evaluate: function(degree, curve, t) {
		var tmp = curve.slice();
		for (var i = 1; i <= degree; i++) {
			for (var j = 0; j <= degree - i; j++) {
				tmp[j] = tmp[j].multiply(1 - t).add(tmp[j + 1].multiply(t));
			}
		}
		return tmp[0];
	},

	chordLengthParameterize: function(first, last) {
		var u = [0];
		for (var i = first + 1; i <= last; i++) {
			u[i - first] = u[i - first - 1]
					+ this.points[i].getDistance(this.points[i - 1]);
		}
		for (var i = 1, m = last - first; i <= m; i++) {
			u[i] /= u[m];
		}
		return u;
	},

	findMaxError: function(first, last, curve, u) {
		var index = Math.floor((last - first + 1) / 2),
			maxDist = 0;
		for (var i = first + 1; i < last; i++) {
			var P = this.evaluate(3, curve, u[i - first]);
			var v = P.subtract(this.points[i]);
			var dist = v.x * v.x + v.y * v.y;
			if (dist >= maxDist) {
				maxDist = dist;
				index = i;
			}
		}
		return {
			error: maxDist,
			index: index
		};
	}
});

var TextItem = Item.extend({
	_class: 'TextItem',
	_applyMatrix: false,
	_canApplyMatrix: false,
	_serializeFields: {
		content: null
	},
	_boundsOptions: { stroke: false, handle: false },

	initialize: function TextItem(arg) {
		this._content = '';
		this._lines = [];
		var hasProps = arg && Base.isPlainObject(arg)
				&& arg.x === undefined && arg.y === undefined;
		this._initialize(hasProps && arg, !hasProps && Point.read(arguments));
	},

	_equals: function(item) {
		return this._content === item._content;
	},

	copyContent: function(source) {
		this.setContent(source._content);
	},

	getContent: function() {
		return this._content;
	},

	setContent: function(content) {
		this._content = '' + content;
		this._lines = this._content.split(/\r\n|\n|\r/mg);
		this._changed(265);
	},

	isEmpty: function() {
		return !this._content;
	},

	getCharacterStyle: '#getStyle',
	setCharacterStyle: '#setStyle',

	getParagraphStyle: '#getStyle',
	setParagraphStyle: '#setStyle'
});

var PointText = TextItem.extend({
	_class: 'PointText',

	initialize: function PointText() {
		TextItem.apply(this, arguments);
	},

	getPoint: function() {
		var point = this._matrix.getTranslation();
		return new LinkedPoint(point.x, point.y, this, 'setPoint');
	},

	setPoint: function() {
		var point = Point.read(arguments);
		this.translate(point.subtract(this._matrix.getTranslation()));
	},

	_draw: function(ctx, param, viewMatrix) {
		if (!this._content)
			return;
		this._setStyles(ctx, param, viewMatrix);
		var lines = this._lines,
			style = this._style,
			hasFill = style.hasFill(),
			hasStroke = style.hasStroke(),
			leading = style.getLeading(),
			shadowColor = ctx.shadowColor;
		ctx.font = style.getFontStyle();
		ctx.textAlign = style.getJustification();
		for (var i = 0, l = lines.length; i < l; i++) {
			ctx.shadowColor = shadowColor;
			var line = lines[i];
			if (hasFill) {
				ctx.fillText(line, 0, 0);
				ctx.shadowColor = 'rgba(0,0,0,0)';
			}
			if (hasStroke)
				ctx.strokeText(line, 0, 0);
			ctx.translate(0, leading);
		}
	},

	_getBounds: function(matrix, options) {
		var style = this._style,
			lines = this._lines,
			numLines = lines.length,
			justification = style.getJustification(),
			leading = style.getLeading(),
			width = this.getView().getTextWidth(style.getFontStyle(), lines),
			x = 0;
		if (justification !== 'left')
			x -= width / (justification === 'center' ? 2: 1);
		var bounds = new Rectangle(x,
					numLines ? - 0.75 * leading : 0,
					width, numLines * leading);
		return matrix ? matrix._transformBounds(bounds, bounds) : bounds;
	}
});

var Color = Base.extend(new function() {
	var types = {
		gray: ['gray'],
		rgb: ['red', 'green', 'blue'],
		hsb: ['hue', 'saturation', 'brightness'],
		hsl: ['hue', 'saturation', 'lightness'],
		gradient: ['gradient', 'origin', 'destination', 'highlight']
	};

	var componentParsers = {},
		colorCache = {},
		colorCtx;

	function fromCSS(string) {
		var match = string.match(/^#(\w{1,2})(\w{1,2})(\w{1,2})$/),
			components;
		if (match) {
			components = [0, 0, 0];
			for (var i = 0; i < 3; i++) {
				var value = match[i + 1];
				components[i] = parseInt(value.length == 1
						? value + value : value, 16) / 255;
			}
		} else if (match = string.match(/^rgba?\((.*)\)$/)) {
			components = match[1].split(',');
			for (var i = 0, l = components.length; i < l; i++) {
				var value = +components[i];
				components[i] = i < 3 ? value / 255 : value;
			}
		} else if (window) {
			var cached = colorCache[string];
			if (!cached) {
				if (!colorCtx) {
					colorCtx = CanvasProvider.getContext(1, 1);
					colorCtx.globalCompositeOperation = 'copy';
				}
				colorCtx.fillStyle = 'rgba(0,0,0,0)';
				colorCtx.fillStyle = string;
				colorCtx.fillRect(0, 0, 1, 1);
				var data = colorCtx.getImageData(0, 0, 1, 1).data;
				cached = colorCache[string] = [
					data[0] / 255,
					data[1] / 255,
					data[2] / 255
				];
			}
			components = cached.slice();
		} else {
			components = [0, 0, 0];
		}
		return components;
	}

	var hsbIndices = [
		[0, 3, 1],
		[2, 0, 1],
		[1, 0, 3],
		[1, 2, 0],
		[3, 1, 0],
		[0, 1, 2]
	];

	var converters = {
		'rgb-hsb': function(r, g, b) {
			var max = Math.max(r, g, b),
				min = Math.min(r, g, b),
				delta = max - min,
				h = delta === 0 ? 0
					:   ( max == r ? (g - b) / delta + (g < b ? 6 : 0)
						: max == g ? (b - r) / delta + 2
						:            (r - g) / delta + 4) * 60;
			return [h, max === 0 ? 0 : delta / max, max];
		},

		'hsb-rgb': function(h, s, b) {
			h = (((h / 60) % 6) + 6) % 6;
			var i = Math.floor(h),
				f = h - i,
				i = hsbIndices[i],
				v = [
					b,
					b * (1 - s),
					b * (1 - s * f),
					b * (1 - s * (1 - f))
				];
			return [v[i[0]], v[i[1]], v[i[2]]];
		},

		'rgb-hsl': function(r, g, b) {
			var max = Math.max(r, g, b),
				min = Math.min(r, g, b),
				delta = max - min,
				achromatic = delta === 0,
				h = achromatic ? 0
					:   ( max == r ? (g - b) / delta + (g < b ? 6 : 0)
						: max == g ? (b - r) / delta + 2
						:            (r - g) / delta + 4) * 60,
				l = (max + min) / 2,
				s = achromatic ? 0 : l < 0.5
						? delta / (max + min)
						: delta / (2 - max - min);
			return [h, s, l];
		},

		'hsl-rgb': function(h, s, l) {
			h = (((h / 360) % 1) + 1) % 1;
			if (s === 0)
				return [l, l, l];
			var t3s = [ h + 1 / 3, h, h - 1 / 3 ],
				t2 = l < 0.5 ? l * (1 + s) : l + s - l * s,
				t1 = 2 * l - t2,
				c = [];
			for (var i = 0; i < 3; i++) {
				var t3 = t3s[i];
				if (t3 < 0) t3 += 1;
				if (t3 > 1) t3 -= 1;
				c[i] = 6 * t3 < 1
					? t1 + (t2 - t1) * 6 * t3
					: 2 * t3 < 1
						? t2
						: 3 * t3 < 2
							? t1 + (t2 - t1) * ((2 / 3) - t3) * 6
							: t1;
			}
			return c;
		},

		'rgb-gray': function(r, g, b) {
			return [r * 0.2989 + g * 0.587 + b * 0.114];
		},

		'gray-rgb': function(g) {
			return [g, g, g];
		},

		'gray-hsb': function(g) {
			return [0, 0, g];
		},

		'gray-hsl': function(g) {
			return [0, 0, g];
		},

		'gradient-rgb': function() {
			return [];
		},

		'rgb-gradient': function() {
			return [];
		}

	};

	return Base.each(types, function(properties, type) {
		componentParsers[type] = [];
		Base.each(properties, function(name, index) {
			var part = Base.capitalize(name),
				hasOverlap = /^(hue|saturation)$/.test(name),
				parser = componentParsers[type][index] = name === 'gradient'
					? function(value) {
						var current = this._components[0];
						value = Gradient.read(Array.isArray(value) ? value
								: arguments, 0, { readNull: true });
						if (current !== value) {
							if (current)
								current._removeOwner(this);
							if (value)
								value._addOwner(this);
						}
						return value;
					}
					: type === 'gradient'
						? function() {
							return Point.read(arguments, 0, {
									readNull: name === 'highlight',
									clone: true
							});
						}
						: function(value) {
							return value == null || isNaN(value) ? 0 : value;
						};

			this['get' + part] = function() {
				return this._type === type
					|| hasOverlap && /^hs[bl]$/.test(this._type)
						? this._components[index]
						: this._convert(type)[index];
			};

			this['set' + part] = function(value) {
				if (this._type !== type
						&& !(hasOverlap && /^hs[bl]$/.test(this._type))) {
					this._components = this._convert(type);
					this._properties = types[type];
					this._type = type;
				}
				this._components[index] = parser.call(this, value);
				this._changed();
			};
		}, this);
	}, {
		_class: 'Color',
		_readIndex: true,

		initialize: function Color(arg) {
			var slice = Array.prototype.slice,
				args = arguments,
				reading = this.__read,
				read = 0,
				type,
				components,
				alpha,
				values;
			if (Array.isArray(arg)) {
				args = arg;
				arg = args[0];
			}
			var argType = arg != null && typeof arg;
			if (argType === 'string' && arg in types) {
				type = arg;
				arg = args[1];
				if (Array.isArray(arg)) {
					components = arg;
					alpha = args[2];
				} else {
					if (reading)
						read = 1;
					args = slice.call(args, 1);
					argType = typeof arg;
				}
			}
			if (!components) {
				values = argType === 'number'
						? args
						: argType === 'object' && arg.length != null
							? arg
							: null;
				if (values) {
					if (!type)
						type = values.length >= 3
								? 'rgb'
								: 'gray';
					var length = types[type].length;
					alpha = values[length];
					if (reading) {
						read += values === arguments
							? length + (alpha != null ? 1 : 0)
							: 1;
					}
					if (values.length > length)
						values = slice.call(values, 0, length);
				} else if (argType === 'string') {
					type = 'rgb';
					components = fromCSS(arg);
					if (components.length === 4) {
						alpha = components[3];
						components.length--;
					}
				} else if (argType === 'object') {
					if (arg.constructor === Color) {
						type = arg._type;
						components = arg._components.slice();
						alpha = arg._alpha;
						if (type === 'gradient') {
							for (var i = 1, l = components.length; i < l; i++) {
								var point = components[i];
								if (point)
									components[i] = point.clone();
							}
						}
					} else if (arg.constructor === Gradient) {
						type = 'gradient';
						values = args;
					} else {
						type = 'hue' in arg
							? 'lightness' in arg
								? 'hsl'
								: 'hsb'
							: 'gradient' in arg || 'stops' in arg
									|| 'radial' in arg
								? 'gradient'
								: 'gray' in arg
									? 'gray'
									: 'rgb';
						var properties = types[type],
							parsers = componentParsers[type];
						this._components = components = [];
						for (var i = 0, l = properties.length; i < l; i++) {
							var value = arg[properties[i]];
							if (value == null && i === 0 && type === 'gradient'
									&& 'stops' in arg) {
								value = {
									stops: arg.stops,
									radial: arg.radial
								};
							}
							value = parsers[i].call(this, value);
							if (value != null)
								components[i] = value;
						}
						alpha = arg.alpha;
					}
				}
				if (reading && type)
					read = 1;
			}
			this._type = type || 'rgb';
			if (!components) {
				this._components = components = [];
				var parsers = componentParsers[this._type];
				for (var i = 0, l = parsers.length; i < l; i++) {
					var value = parsers[i].call(this, values && values[i]);
					if (value != null)
						components[i] = value;
				}
			}
			this._components = components;
			this._properties = types[this._type];
			this._alpha = alpha;
			if (reading)
				this.__read = read;
		},

		_set: '#initialize',

		_serialize: function(options, dictionary) {
			var components = this.getComponents();
			return Base.serialize(
					/^(gray|rgb)$/.test(this._type)
						? components
						: [this._type].concat(components),
					options, true, dictionary);
		},

		_changed: function() {
			this._canvasStyle = null;
			if (this._owner)
				this._owner._changed(65);
		},

		_convert: function(type) {
			var converter;
			return this._type === type
					? this._components.slice()
					: (converter = converters[this._type + '-' + type])
						? converter.apply(this, this._components)
						: converters['rgb-' + type].apply(this,
							converters[this._type + '-rgb'].apply(this,
								this._components));
		},

		convert: function(type) {
			return new Color(type, this._convert(type), this._alpha);
		},

		getType: function() {
			return this._type;
		},

		setType: function(type) {
			this._components = this._convert(type);
			this._properties = types[type];
			this._type = type;
		},

		getComponents: function() {
			var components = this._components.slice();
			if (this._alpha != null)
				components.push(this._alpha);
			return components;
		},

		getAlpha: function() {
			return this._alpha != null ? this._alpha : 1;
		},

		setAlpha: function(alpha) {
			this._alpha = alpha == null ? null : Math.min(Math.max(alpha, 0), 1);
			this._changed();
		},

		hasAlpha: function() {
			return this._alpha != null;
		},

		equals: function(color) {
			var col = Base.isPlainValue(color, true)
					? Color.read(arguments)
					: color;
			return col === this || col && this._class === col._class
					&& this._type === col._type
					&& this._alpha === col._alpha
					&& Base.equals(this._components, col._components)
					|| false;
		},

		toString: function() {
			var properties = this._properties,
				parts = [],
				isGradient = this._type === 'gradient',
				f = Formatter.instance;
			for (var i = 0, l = properties.length; i < l; i++) {
				var value = this._components[i];
				if (value != null)
					parts.push(properties[i] + ': '
							+ (isGradient ? value : f.number(value)));
			}
			if (this._alpha != null)
				parts.push('alpha: ' + f.number(this._alpha));
			return '{ ' + parts.join(', ') + ' }';
		},

		toCSS: function(hex) {
			var components = this._convert('rgb'),
				alpha = hex || this._alpha == null ? 1 : this._alpha;
			function convert(val) {
				return Math.round((val < 0 ? 0 : val > 1 ? 1 : val) * 255);
			}
			components = [
				convert(components[0]),
				convert(components[1]),
				convert(components[2])
			];
			if (alpha < 1)
				components.push(alpha < 0 ? 0 : alpha);
			return hex
					? '#' + ((1 << 24) + (components[0] << 16)
						+ (components[1] << 8)
						+ components[2]).toString(16).slice(1)
					: (components.length == 4 ? 'rgba(' : 'rgb(')
						+ components.join(',') + ')';
		},

		toCanvasStyle: function(ctx) {
			if (this._canvasStyle)
				return this._canvasStyle;
			if (this._type !== 'gradient')
				return this._canvasStyle = this.toCSS();
			var components = this._components,
				gradient = components[0],
				stops = gradient._stops,
				origin = components[1],
				destination = components[2],
				canvasGradient;
			if (gradient._radial) {
				var radius = destination.getDistance(origin),
					highlight = components[3];
				if (highlight) {
					var vector = highlight.subtract(origin);
					if (vector.getLength() > radius)
						highlight = origin.add(vector.normalize(radius - 0.1));
				}
				var start = highlight || origin;
				canvasGradient = ctx.createRadialGradient(start.x, start.y,
						0, origin.x, origin.y, radius);
			} else {
				canvasGradient = ctx.createLinearGradient(origin.x, origin.y,
						destination.x, destination.y);
			}
			for (var i = 0, l = stops.length; i < l; i++) {
				var stop = stops[i];
				canvasGradient.addColorStop(stop._offset || i / (l - 1),
						stop._color.toCanvasStyle());
			}
			return this._canvasStyle = canvasGradient;
		},

		transform: function(matrix) {
			if (this._type === 'gradient') {
				var components = this._components;
				for (var i = 1, l = components.length; i < l; i++) {
					var point = components[i];
					matrix._transformPoint(point, point, true);
				}
				this._changed();
			}
		},

		statics: {
			_types: types,

			random: function() {
				var random = Math.random;
				return new Color(random(), random(), random());
			}
		}
	});
},
new function() {
	var operators = {
		add: function(a, b) {
			return a + b;
		},

		subtract: function(a, b) {
			return a - b;
		},

		multiply: function(a, b) {
			return a * b;
		},

		divide: function(a, b) {
			return a / b;
		}
	};

	return Base.each(operators, function(operator, name) {
		this[name] = function(color) {
			color = Color.read(arguments);
			var type = this._type,
				components1 = this._components,
				components2 = color._convert(type);
			for (var i = 0, l = components1.length; i < l; i++)
				components2[i] = operator(components1[i], components2[i]);
			return new Color(type, components2,
					this._alpha != null
							? operator(this._alpha, color.getAlpha())
							: null);
		};
	}, {
	});
});

var Gradient = Base.extend({
	_class: 'Gradient',

	initialize: function Gradient(stops, radial) {
		this._id = UID.get();
		if (stops && this._set(stops))
			stops = radial = null;
		if (!this._stops)
			this.setStops(stops || ['white', 'black']);
		if (this._radial == null) {
			this.setRadial(typeof radial === 'string' && radial === 'radial'
					|| radial || false);
		}
	},

	_serialize: function(options, dictionary) {
		return dictionary.add(this, function() {
			return Base.serialize([this._stops, this._radial],
					options, true, dictionary);
		});
	},

	_changed: function() {
		for (var i = 0, l = this._owners && this._owners.length; i < l; i++) {
			this._owners[i]._changed();
		}
	},

	_addOwner: function(color) {
		if (!this._owners)
			this._owners = [];
		this._owners.push(color);
	},

	_removeOwner: function(color) {
		var index = this._owners ? this._owners.indexOf(color) : -1;
		if (index != -1) {
			this._owners.splice(index, 1);
			if (this._owners.length === 0)
				this._owners = undefined;
		}
	},

	clone: function() {
		var stops = [];
		for (var i = 0, l = this._stops.length; i < l; i++) {
			stops[i] = this._stops[i].clone();
		}
		return new Gradient(stops, this._radial);
	},

	getStops: function() {
		return this._stops;
	},

	setStops: function(stops) {
		if (stops.length < 2) {
			throw new Error(
					'Gradient stop list needs to contain at least two stops.');
		}
		var _stops = this._stops;
		if (_stops) {
			for (var i = 0, l = _stops.length; i < l; i++)
				_stops[i]._owner = undefined;
		}
		_stops = this._stops = GradientStop.readAll(stops, 0, { clone: true });
		for (var i = 0, l = _stops.length; i < l; i++)
			_stops[i]._owner = this;
		this._changed();
	},

	getRadial: function() {
		return this._radial;
	},

	setRadial: function(radial) {
		this._radial = radial;
		this._changed();
	},

	equals: function(gradient) {
		if (gradient === this)
			return true;
		if (gradient && this._class === gradient._class) {
			var stops1 = this._stops,
				stops2 = gradient._stops,
				length = stops1.length;
			if (length === stops2.length) {
				for (var i = 0; i < length; i++) {
					if (!stops1[i].equals(stops2[i]))
						return false;
				}
				return true;
			}
		}
		return false;
	}
});

var GradientStop = Base.extend({
	_class: 'GradientStop',

	initialize: function GradientStop(arg0, arg1) {
		var color = arg0,
			offset = arg1;
		if (typeof arg0 === 'object' && arg1 === undefined) {
			if (Array.isArray(arg0) && typeof arg0[0] !== 'number') {
				color = arg0[0];
				offset = arg0[1];
			} else if ('color' in arg0 || 'offset' in arg0
					|| 'rampPoint' in arg0) {
				color = arg0.color;
				offset = arg0.offset || arg0.rampPoint || 0;
			}
		}
		this.setColor(color);
		this.setOffset(offset);
	},

	clone: function() {
		return new GradientStop(this._color.clone(), this._offset);
	},

	_serialize: function(options, dictionary) {
		var color = this._color,
			offset = this._offset;
		return Base.serialize(offset == null ? [color] : [color, offset],
				options, true, dictionary);
	},

	_changed: function() {
		if (this._owner)
			this._owner._changed(65);
	},

	getOffset: function() {
		return this._offset;
	},

	setOffset: function(offset) {
		this._offset = offset;
		this._changed();
	},

	getRampPoint: '#getOffset',
	setRampPoint: '#setOffset',

	getColor: function() {
		return this._color;
	},

	setColor: function() {
		var color = Color.read(arguments, 0, { clone: true });
		if (color)
			color._owner = this;
		this._color = color;
		this._changed();
	},

	equals: function(stop) {
		return stop === this || stop && this._class === stop._class
				&& this._color.equals(stop._color)
				&& this._offset == stop._offset
				|| false;
	}
});

var Style = Base.extend(new function() {
	var itemDefaults = {
		fillColor: null,
		fillRule: 'nonzero',
		strokeColor: null,
		strokeWidth: 1,
		strokeCap: 'butt',
		strokeJoin: 'miter',
		strokeScaling: true,
		miterLimit: 10,
		dashOffset: 0,
		dashArray: [],
		shadowColor: null,
		shadowBlur: 0,
		shadowOffset: new Point(),
		selectedColor: null
	},
	groupDefaults = Base.set({}, itemDefaults, {
		fontFamily: 'sans-serif',
		fontWeight: 'normal',
		fontSize: 12,
		leading: null,
		justification: 'left'
	}),
	textDefaults = Base.set({}, groupDefaults, {
		fillColor: new Color()
	}),
	flags = {
		strokeWidth: 97,
		strokeCap: 97,
		strokeJoin: 97,
		strokeScaling: 105,
		miterLimit: 97,
		fontFamily: 9,
		fontWeight: 9,
		fontSize: 9,
		font: 9,
		leading: 9,
		justification: 9
	},
	item = {
		beans: true
	},
	fields = {
		_class: 'Style',
		beans: true,

		initialize: function Style(style, owner, project) {
			this._values = {};
			this._owner = owner;
			this._project = owner && owner._project || project || paper.project;
			this._defaults = !owner || owner instanceof Group ? groupDefaults
					: owner instanceof TextItem ? textDefaults
					: itemDefaults;
			if (style)
				this.set(style);
		}
	};

	Base.each(groupDefaults, function(value, key) {
		var isColor = /Color$/.test(key),
			isPoint = key === 'shadowOffset',
			part = Base.capitalize(key),
			flag = flags[key],
			set = 'set' + part,
			get = 'get' + part;

		fields[set] = function(value) {
			var owner = this._owner,
				children = owner && owner._children;
			if (children && children.length > 0
					&& !(owner instanceof CompoundPath)) {
				for (var i = 0, l = children.length; i < l; i++)
					children[i]._style[set](value);
			} else if (key in this._defaults) {
				var old = this._values[key];
				if (old !== value) {
					if (isColor) {
						if (old && old._owner !== undefined)
							old._owner = undefined;
						if (value && value.constructor === Color) {
							if (value._owner)
								value = value.clone();
							value._owner = owner;
						}
					}
					this._values[key] = value;
					if (owner)
						owner._changed(flag || 65);
				}
			}
		};

		fields[get] = function(_dontMerge) {
			var owner = this._owner,
				children = owner && owner._children,
				value;
			if (key in this._defaults && (!children || children.length === 0
					|| _dontMerge || owner instanceof CompoundPath)) {
				var value = this._values[key];
				if (value === undefined) {
					value = this._defaults[key];
					if (value && value.clone)
						value = value.clone();
				} else {
					var ctor = isColor ? Color : isPoint ? Point : null;
					if (ctor && !(value && value.constructor === ctor)) {
						this._values[key] = value = ctor.read([value], 0,
								{ readNull: true, clone: true });
						if (value && isColor)
							value._owner = owner;
					}
				}
			} else if (children) {
				for (var i = 0, l = children.length; i < l; i++) {
					var childValue = children[i]._style[get]();
					if (i === 0) {
						value = childValue;
					} else if (!Base.equals(value, childValue)) {
						return undefined;
					}
				}
			}
			return value;
		};

		item[get] = function(_dontMerge) {
			return this._style[get](_dontMerge);
		};

		item[set] = function(value) {
			this._style[set](value);
		};
	});

	Base.each({
		Font: 'FontFamily',
		WindingRule: 'FillRule'
	}, function(value, key) {
		var get = 'get' + key,
			set = 'set' + key;
		fields[get] = item[get] = '#get' + value;
		fields[set] = item[set] = '#set' + value;
	});

	Item.inject(item);
	return fields;
}, {
	set: function(style) {
		var isStyle = style instanceof Style,
			values = isStyle ? style._values : style;
		if (values) {
			for (var key in values) {
				if (key in this._defaults) {
					var value = values[key];
					this[key] = value && isStyle && value.clone
							? value.clone() : value;
				}
			}
		}
	},

	equals: function(style) {
		return style === this || style && this._class === style._class
				&& Base.equals(this._values, style._values)
				|| false;
	},

	hasFill: function() {
		var color = this.getFillColor();
		return !!color && color.alpha > 0;
	},

	hasStroke: function() {
		var color = this.getStrokeColor();
		return !!color && color.alpha > 0 && this.getStrokeWidth() > 0;
	},

	hasShadow: function() {
		var color = this.getShadowColor();
		return !!color && color.alpha > 0 && (this.getShadowBlur() > 0
				|| !this.getShadowOffset().isZero());
	},

	getView: function() {
		return this._project._view;
	},

	getFontStyle: function() {
		var fontSize = this.getFontSize();
		return this.getFontWeight()
				+ ' ' + fontSize + (/[a-z]/i.test(fontSize + '') ? ' ' : 'px ')
				+ this.getFontFamily();
	},

	getFont: '#getFontFamily',
	setFont: '#setFontFamily',

	getLeading: function getLeading() {
		var leading = getLeading.base.call(this),
			fontSize = this.getFontSize();
		if (/pt|em|%|px/.test(fontSize))
			fontSize = this.getView().getPixelSize(fontSize);
		return leading != null ? leading : fontSize * 1.2;
	}

});

var DomElement = new function() {
	function handlePrefix(el, name, set, value) {
		var prefixes = ['', 'webkit', 'moz', 'Moz', 'ms', 'o'],
			suffix = name[0].toUpperCase() + name.substring(1);
		for (var i = 0; i < 6; i++) {
			var prefix = prefixes[i],
				key = prefix ? prefix + suffix : name;
			if (key in el) {
				if (set) {
					el[key] = value;
				} else {
					return el[key];
				}
				break;
			}
		}
	}

	return {
		getStyles: function(el) {
			var doc = el && el.nodeType !== 9 ? el.ownerDocument : el,
				view = doc && doc.defaultView;
			return view && view.getComputedStyle(el, '');
		},

		getBounds: function(el, viewport) {
			var doc = el.ownerDocument,
				body = doc.body,
				html = doc.documentElement,
				rect;
			try {
				rect = el.getBoundingClientRect();
			} catch (e) {
				rect = { left: 0, top: 0, width: 0, height: 0 };
			}
			var x = rect.left - (html.clientLeft || body.clientLeft || 0),
				y = rect.top - (html.clientTop || body.clientTop || 0);
			if (!viewport) {
				var view = doc.defaultView;
				x += view.pageXOffset || html.scrollLeft || body.scrollLeft;
				y += view.pageYOffset || html.scrollTop || body.scrollTop;
			}
			return new Rectangle(x, y, rect.width, rect.height);
		},

		getViewportBounds: function(el) {
			var doc = el.ownerDocument,
				view = doc.defaultView,
				html = doc.documentElement;
			return new Rectangle(0, 0,
				view.innerWidth || html.clientWidth,
				view.innerHeight || html.clientHeight
			);
		},

		getOffset: function(el, viewport) {
			return DomElement.getBounds(el, viewport).getPoint();
		},

		getSize: function(el) {
			return DomElement.getBounds(el, true).getSize();
		},

		isInvisible: function(el) {
			return DomElement.getSize(el).equals(new Size(0, 0));
		},

		isInView: function(el) {
			return !DomElement.isInvisible(el)
					&& DomElement.getViewportBounds(el).intersects(
						DomElement.getBounds(el, true));
		},

		isInserted: function(el) {
			return document.body.contains(el);
		},

		getPrefixed: function(el, name) {
			return el && handlePrefix(el, name);
		},

		setPrefixed: function(el, name, value) {
			if (typeof name === 'object') {
				for (var key in name)
					handlePrefix(el, key, true, name[key]);
			} else {
				handlePrefix(el, name, true, value);
			}
		}
	};
};

var DomEvent = {
	add: function(el, events) {
		if (el) {
			for (var type in events) {
				var func = events[type],
					parts = type.split(/[\s,]+/g);
				for (var i = 0, l = parts.length; i < l; i++)
					el.addEventListener(parts[i], func, false);
			}
		}
	},

	remove: function(el, events) {
		if (el) {
			for (var type in events) {
				var func = events[type],
					parts = type.split(/[\s,]+/g);
				for (var i = 0, l = parts.length; i < l; i++)
					el.removeEventListener(parts[i], func, false);
			}
		}
	},

	getPoint: function(event) {
		var pos = event.targetTouches
				? event.targetTouches.length
					? event.targetTouches[0]
					: event.changedTouches[0]
				: event;
		return new Point(
			pos.pageX || pos.clientX + document.documentElement.scrollLeft,
			pos.pageY || pos.clientY + document.documentElement.scrollTop
		);
	},

	getTarget: function(event) {
		return event.target || event.srcElement;
	},

	getRelatedTarget: function(event) {
		return event.relatedTarget || event.toElement;
	},

	getOffset: function(event, target) {
		return DomEvent.getPoint(event).subtract(DomElement.getOffset(
				target || DomEvent.getTarget(event)));
	}
};

DomEvent.requestAnimationFrame = new function() {
	var nativeRequest = DomElement.getPrefixed(window, 'requestAnimationFrame'),
		requested = false,
		callbacks = [],
		timer;

	function handleCallbacks() {
		var functions = callbacks;
		callbacks = [];
		for (var i = 0, l = functions.length; i < l; i++)
			functions[i]();
		requested = nativeRequest && callbacks.length;
		if (requested)
			nativeRequest(handleCallbacks);
	}

	return function(callback) {
		callbacks.push(callback);
		if (nativeRequest) {
			if (!requested) {
				nativeRequest(handleCallbacks);
				requested = true;
			}
		} else if (!timer) {
			timer = setInterval(handleCallbacks, 1000 / 60);
		}
	};
};

var View = Base.extend(Emitter, {
	_class: 'View',

	initialize: function View(project, element) {

		function getSize(name) {
			return element[name] || parseInt(element.getAttribute(name), 10);
		}

		function getCanvasSize() {
			var size = DomElement.getSize(element);
			return size.isNaN() || size.isZero()
					? new Size(getSize('width'), getSize('height'))
					: size;
		}

		var size;
		if (window && element) {
			this._id = element.getAttribute('id');
			if (this._id == null)
				element.setAttribute('id', this._id = 'view-' + View._id++);
			DomEvent.add(element, this._viewEvents);
			var none = 'none';
			DomElement.setPrefixed(element.style, {
				userDrag: none,
				userSelect: none,
				touchCallout: none,
				contentZooming: none,
				tapHighlightColor: 'rgba(0,0,0,0)'
			});

			if (PaperScope.hasAttribute(element, 'resize')) {
				var that = this;
				DomEvent.add(window, this._windowEvents = {
					resize: function() {
						that.setViewSize(getCanvasSize());
					}
				});
			}

			size = getCanvasSize();

			if (PaperScope.hasAttribute(element, 'stats')
					&& typeof Stats !== 'undefined') {
				this._stats = new Stats();
				var stats = this._stats.domElement,
					style = stats.style,
					offset = DomElement.getOffset(element);
				style.position = 'absolute';
				style.left = offset.x + 'px';
				style.top = offset.y + 'px';
				document.body.appendChild(stats);
			}
		} else {
			size = new Size(element);
			element = null;
		}
		this._project = project;
		this._scope = project._scope;
		this._element = element;
		if (!this._pixelRatio)
			this._pixelRatio = window && window.devicePixelRatio || 1;
		this._setElementSize(size.width, size.height);
		this._viewSize = size;
		View._views.push(this);
		View._viewsById[this._id] = this;
		(this._matrix = new Matrix())._owner = this;
		this._zoom = 1;
		if (!View._focused)
			View._focused = this;
		this._frameItems = {};
		this._frameItemCount = 0;
		this._itemEvents = { native: {}, virtual: {} };
		this._autoUpdate = !paper.agent.node;
		this._needsUpdate = false;
	},

	remove: function() {
		if (!this._project)
			return false;
		if (View._focused === this)
			View._focused = null;
		View._views.splice(View._views.indexOf(this), 1);
		delete View._viewsById[this._id];
		var project = this._project;
		if (project._view === this)
			project._view = null;
		DomEvent.remove(this._element, this._viewEvents);
		DomEvent.remove(window, this._windowEvents);
		this._element = this._project = null;
		this.off('frame');
		this._animate = false;
		this._frameItems = {};
		return true;
	},

	_events: Base.each(
		Item._itemHandlers.concat(['onResize', 'onKeyDown', 'onKeyUp']),
		function(name) {
			this[name] = {};
		}, {
			onFrame: {
				install: function() {
					this.play();
				},

				uninstall: function() {
					this.pause();
				}
			}
		}
	),

	_animate: false,
	_time: 0,
	_count: 0,

	getAutoUpdate: function() {
		return this._autoUpdate;
	},

	setAutoUpdate: function(autoUpdate) {
		this._autoUpdate = autoUpdate;
		if (autoUpdate)
			this.requestUpdate();
	},

	update: function() {
	},

	draw: function() {
		this.update();
	},

	requestUpdate: function() {
		if (!this._requested) {
			var that = this;
			DomEvent.requestAnimationFrame(function() {
				that._requested = false;
				if (that._animate) {
					that.requestUpdate();
					var element = that._element;
					if ((!DomElement.getPrefixed(document, 'hidden')
							|| PaperScope.getAttribute(element, 'keepalive')
								=== 'true') && DomElement.isInView(element)) {
						that._handleFrame();
					}
				}
				if (that._autoUpdate)
					that.update();
			});
			this._requested = true;
		}
	},

	play: function() {
		this._animate = true;
		this.requestUpdate();
	},

	pause: function() {
		this._animate = false;
	},

	_handleFrame: function() {
		paper = this._scope;
		var now = Date.now() / 1000,
			delta = this._last ? now - this._last : 0;
		this._last = now;
		this.emit('frame', new Base({
			delta: delta,
			time: this._time += delta,
			count: this._count++
		}));
		if (this._stats)
			this._stats.update();
	},

	_animateItem: function(item, animate) {
		var items = this._frameItems;
		if (animate) {
			items[item._id] = {
				item: item,
				time: 0,
				count: 0
			};
			if (++this._frameItemCount === 1)
				this.on('frame', this._handleFrameItems);
		} else {
			delete items[item._id];
			if (--this._frameItemCount === 0) {
				this.off('frame', this._handleFrameItems);
			}
		}
	},

	_handleFrameItems: function(event) {
		for (var i in this._frameItems) {
			var entry = this._frameItems[i];
			entry.item.emit('frame', new Base(event, {
				time: entry.time += event.delta,
				count: entry.count++
			}));
		}
	},

	_changed: function() {
		this._project._changed(2049);
		this._bounds = null;
	},

	getElement: function() {
		return this._element;
	},

	getPixelRatio: function() {
		return this._pixelRatio;
	},

	getResolution: function() {
		return this._pixelRatio * 72;
	},

	getViewSize: function() {
		var size = this._viewSize;
		return new LinkedSize(size.width, size.height, this, 'setViewSize');
	},

	setViewSize: function() {
		var size = Size.read(arguments),
			width = size.width,
			height = size.height,
			delta = size.subtract(this._viewSize);
		if (delta.isZero())
			return;
		this._setElementSize(width, height);
		this._viewSize.set(width, height);
		this.emit('resize', {
			size: size,
			delta: delta
		});
		this._changed();
		if (this._autoUpdate)
			this.requestUpdate();
	},

	_setElementSize: function(width, height) {
		var element = this._element;
		if (element) {
			if (element.width !== width)
				element.width = width;
			if (element.height !== height)
				element.height = height;
		}
	},

	getBounds: function() {
		if (!this._bounds)
			this._bounds = this._matrix.inverted()._transformBounds(
					new Rectangle(new Point(), this._viewSize));
		return this._bounds;
	},

	getSize: function() {
		return this.getBounds().getSize();
	},

	getCenter: function() {
		return this.getBounds().getCenter();
	},

	setCenter: function() {
		var center = Point.read(arguments);
		this.translate(this.getCenter().subtract(center));
	},

	getZoom: function() {
		return this._zoom;
	},

	setZoom: function(zoom) {
		this.transform(new Matrix().scale(zoom / this._zoom,
			this.getCenter()));
		this._zoom = zoom;
	},

	getMatrix: function() {
		return this._matrix;
	},

	setMatrix: function() {
		var matrix = this._matrix;
		matrix.initialize.apply(matrix, arguments);
	},

	isVisible: function() {
		return DomElement.isInView(this._element);
	},

	isInserted: function() {
		return DomElement.isInserted(this._element);
	},

	getPixelSize: function(size) {
		var element = this._element,
			pixels;
		if (element) {
			var parent = element.parentNode,
				temp = document.createElement('div');
			temp.style.fontSize = size;
			parent.appendChild(temp);
			pixels = parseFloat(DomElement.getStyles(temp).fontSize);
			parent.removeChild(temp);
		} else {
			pixels = parseFloat(pixels);
		}
		return pixels;
	},

	getTextWidth: function(font, lines) {
		return 0;
	}
}, Base.each(['rotate', 'scale', 'shear', 'skew'], function(key) {
	var rotate = key === 'rotate';
	this[key] = function() {
		var value = (rotate ? Base : Point).read(arguments),
			center = Point.read(arguments, 0, { readNull: true });
		return this.transform(new Matrix()[key](value,
				center || this.getCenter(true)));
	};
}, {
	translate: function() {
		var mx = new Matrix();
		return this.transform(mx.translate.apply(mx, arguments));
	},

	transform: function(matrix) {
		this._matrix.append(matrix);
	},

	scrollBy: function() {
		this.translate(Point.read(arguments).negate());
	}
}), {

	projectToView: function() {
		return this._matrix._transformPoint(Point.read(arguments));
	},

	viewToProject: function() {
		return this._matrix._inverseTransform(Point.read(arguments));
	},

	getEventPoint: function(event) {
		return this.viewToProject(DomEvent.getOffset(event, this._element));
	},

}, {
	statics: {
		_views: [],
		_viewsById: {},
		_id: 0,

		create: function(project, element) {
			if (document && typeof element === 'string')
				element = document.getElementById(element);
			var ctor = window ? CanvasView : View;
			return new ctor(project, element);
		}
	}
},
new function() {
	if (!window)
		return;
	var prevFocus,
		tempFocus,
		dragging = false,
		mouseDown = false;

	function getView(event) {
		var target = DomEvent.getTarget(event);
		return target.getAttribute && View._viewsById[
				target.getAttribute('id')];
	}

	function updateFocus() {
		var view = View._focused;
		if (!view || !view.isVisible()) {
			for (var i = 0, l = View._views.length; i < l; i++) {
				if ((view = View._views[i]).isVisible()) {
					View._focused = tempFocus = view;
					break;
				}
			}
		}
	}

	function handleMouseMove(view, event, point) {
		view._handleMouseEvent('mousemove', event, point);
	}

	var navigator = window.navigator,
		mousedown, mousemove, mouseup;
	if (navigator.pointerEnabled || navigator.msPointerEnabled) {
		mousedown = 'pointerdown MSPointerDown';
		mousemove = 'pointermove MSPointerMove';
		mouseup = 'pointerup pointercancel MSPointerUp MSPointerCancel';
	} else {
		mousedown = 'touchstart';
		mousemove = 'touchmove';
		mouseup = 'touchend touchcancel';
		if (!('ontouchstart' in window && navigator.userAgent.match(
				/mobile|tablet|ip(ad|hone|od)|android|silk/i))) {
			mousedown += ' mousedown';
			mousemove += ' mousemove';
			mouseup += ' mouseup';
		}
	}

	var viewEvents = {},
		docEvents = {
			mouseout: function(event) {
				var view = View._focused,
					target = DomEvent.getRelatedTarget(event);
				if (view && (!target || target.nodeName === 'HTML')) {
					var offset = DomEvent.getOffset(event, view._element),
						x = offset.x,
						abs = Math.abs,
						ax = abs(x),
						max = 1 << 25,
						diff = ax - max;
					offset.x = abs(diff) < ax ? diff * (x < 0 ? -1 : 1) : x;
					handleMouseMove(view, event, view.viewToProject(offset));
				}
			},

			scroll: updateFocus
		};

	viewEvents[mousedown] = function(event) {
		var view = View._focused = getView(event);
		if (!dragging) {
			dragging = true;
			view._handleMouseEvent('mousedown', event);
		}
	};

	docEvents[mousemove] = function(event) {
		var view = View._focused;
		if (!mouseDown) {
			var target = getView(event);
			if (target) {
				if (view !== target) {
					if (view)
						handleMouseMove(view, event);
					if (!prevFocus)
						prevFocus = view;
					view = View._focused = tempFocus = target;
				}
			} else if (tempFocus && tempFocus === view) {
				if (prevFocus && !prevFocus.isInserted())
					prevFocus = null;
				view = View._focused = prevFocus;
				prevFocus = null;
				updateFocus();
			}
		}
		if (view)
			handleMouseMove(view, event);
	};

	docEvents[mousedown] = function() {
		mouseDown = true;
	};

	docEvents[mouseup] = function(event) {
		var view = View._focused;
		if (view && dragging)
			view._handleMouseEvent('mouseup', event);
		mouseDown = dragging = false;
	};

	DomEvent.add(document, docEvents);

	DomEvent.add(window, {
		load: updateFocus
	});

	var called = false,
		prevented = false,
		fallbacks = {
			doubleclick: 'click',
			mousedrag: 'mousemove'
		},
		wasInView = false,
		overView,
		downPoint,
		lastPoint,
		downItem,
		overItem,
		dragItem,
		clickItem,
		clickTime,
		dblClick;

	function emitMouseEvent(obj, target, type, event, point, prevPoint,
			stopItem) {
		var stopped = false,
			mouseEvent;

		function emit(obj, type) {
			if (obj.responds(type)) {
				if (!mouseEvent) {
					mouseEvent = new MouseEvent(type, event, point,
							target || obj,
							prevPoint ? point.subtract(prevPoint) : null);
				}
				if (obj.emit(type, mouseEvent)) {
					called = true;
					if (mouseEvent.prevented)
						prevented = true;
					if (mouseEvent.stopped)
						return stopped = true;
				}
			} else {
				var fallback = fallbacks[type];
				if (fallback)
					return emit(obj, fallback);
			}
		}

		while (obj && obj !== stopItem) {
			if (emit(obj, type))
				break;
			obj = obj._parent;
		}
		return stopped;
	}

	function emitMouseEvents(view, hitItem, type, event, point, prevPoint) {
		view._project.removeOn(type);
		prevented = called = false;
		return (dragItem && emitMouseEvent(dragItem, null, type, event,
					point, prevPoint)
			|| hitItem && hitItem !== dragItem
				&& !hitItem.isDescendant(dragItem)
				&& emitMouseEvent(hitItem, null, fallbacks[type] || type, event,
					point, prevPoint, dragItem)
			|| emitMouseEvent(view, dragItem || hitItem || view, type, event,
					point, prevPoint));
	}

	var itemEventsMap = {
		mousedown: {
			mousedown: 1,
			mousedrag: 1,
			click: 1,
			doubleclick: 1
		},
		mouseup: {
			mouseup: 1,
			mousedrag: 1,
			click: 1,
			doubleclick: 1
		},
		mousemove: {
			mousedrag: 1,
			mousemove: 1,
			mouseenter: 1,
			mouseleave: 1
		}
	};

	return {
		_viewEvents: viewEvents,

		_handleMouseEvent: function(type, event, point) {
			var itemEvents = this._itemEvents,
				hitItems = itemEvents.native[type],
				nativeMove = type === 'mousemove',
				tool = this._scope.tool,
				view = this;

			function responds(type) {
				return itemEvents.virtual[type] || view.responds(type)
						|| tool && tool.responds(type);
			}

			if (nativeMove && dragging && responds('mousedrag'))
				type = 'mousedrag';
			if (!point)
				point = this.getEventPoint(event);

			var inView = this.getBounds().contains(point),
				hit = hitItems && inView && view._project.hitTest(point, {
					tolerance: 0,
					fill: true,
					stroke: true
				}),
				hitItem = hit && hit.item || null,
				handle = false,
				mouse = {};
			mouse[type.substr(5)] = true;

			if (hitItems && hitItem !== overItem) {
				if (overItem) {
					emitMouseEvent(overItem, null, 'mouseleave', event, point);
				}
				if (hitItem) {
					emitMouseEvent(hitItem, null, 'mouseenter', event, point);
				}
				overItem = hitItem;
			}
			if (wasInView ^ inView) {
				emitMouseEvent(this, null, inView ? 'mouseenter' : 'mouseleave',
						event, point);
				overView = inView ? this : null;
				handle = true;
			}
			if ((inView || mouse.drag) && !point.equals(lastPoint)) {
				emitMouseEvents(this, hitItem, nativeMove ? type : 'mousemove',
						event, point, lastPoint);
				handle = true;
			}
			wasInView = inView;
			if (mouse.down && inView || mouse.up && downPoint) {
				emitMouseEvents(this, hitItem, type, event, point, downPoint);
				if (mouse.down) {
					dblClick = hitItem === clickItem
						&& (Date.now() - clickTime < 300);
					downItem = clickItem = hitItem;
					dragItem = !prevented && hitItem;
					downPoint = point;
				} else if (mouse.up) {
					if (!prevented && hitItem === downItem) {
						clickTime = Date.now();
						emitMouseEvents(this, hitItem, dblClick ? 'doubleclick'
								: 'click', event, point, downPoint);
						dblClick = false;
					}
					downItem = dragItem = null;
				}
				wasInView = false;
				handle = true;
			}
			lastPoint = point;
			if (handle && tool) {
				called = tool._handleMouseEvent(type, event, point, mouse)
					|| called;
			}

			if (called && !mouse.move || mouse.down && responds('mouseup'))
				event.preventDefault();
		},

		_handleKeyEvent: function(type, event, key, character) {
			var scope = this._scope,
				tool = scope.tool,
				keyEvent;

			function emit(obj) {
				if (obj.responds(type)) {
					paper = scope;
					obj.emit(type, keyEvent = keyEvent
							|| new KeyEvent(type, event, key, character));
				}
			}

			if (this.isVisible()) {
				emit(this);
				if (tool && tool.responds(type))
					emit(tool);
			}
		},

		_countItemEvent: function(type, sign) {
			var itemEvents = this._itemEvents,
				native = itemEvents.native,
				virtual = itemEvents.virtual;
			for (var key in itemEventsMap) {
				native[key] = (native[key] || 0)
						+ (itemEventsMap[key][type] || 0) * sign;
			}
			virtual[type] = (virtual[type] || 0) + sign;
		},

		statics: {
			updateFocus: updateFocus
		}
	};
});

var CanvasView = View.extend({
	_class: 'CanvasView',

	initialize: function CanvasView(project, canvas) {
		if (!(canvas instanceof window.HTMLCanvasElement)) {
			var size = Size.read(arguments, 1);
			if (size.isZero())
				throw new Error(
						'Cannot create CanvasView with the provided argument: '
						+ [].slice.call(arguments, 1));
			canvas = CanvasProvider.getCanvas(size);
		}
		var ctx = this._context = canvas.getContext('2d');
		ctx.save();
		this._pixelRatio = 1;
		if (!/^off|false$/.test(PaperScope.getAttribute(canvas, 'hidpi'))) {
			var deviceRatio = window.devicePixelRatio || 1,
				backingStoreRatio = DomElement.getPrefixed(ctx,
						'backingStorePixelRatio') || 1;
			this._pixelRatio = deviceRatio / backingStoreRatio;
		}
		View.call(this, project, canvas);
		this._needsUpdate = true;
	},

	remove: function remove() {
		this._context.restore();
		return remove.base.call(this);
	},

	_setElementSize: function _setElementSize(width, height) {
		var pixelRatio = this._pixelRatio;
		_setElementSize.base.call(this, width * pixelRatio, height * pixelRatio);
		if (pixelRatio !== 1) {
			var element = this._element,
				ctx = this._context;
			if (!PaperScope.hasAttribute(element, 'resize')) {
				var style = element.style;
				style.width = width + 'px';
				style.height = height + 'px';
			}
			ctx.restore();
			ctx.save();
			ctx.scale(pixelRatio, pixelRatio);
		}
	},

	getPixelSize: function getPixelSize(size) {
		var agent = paper.agent,
			pixels;
		if (agent && agent.firefox) {
			pixels = getPixelSize.base.call(this, size);
		} else {
			var ctx = this._context,
				prevFont = ctx.font;
			ctx.font = size + ' serif';
			pixels = parseFloat(ctx.font);
			ctx.font = prevFont;
		}
		return pixels;
	},

	getTextWidth: function(font, lines) {
		var ctx = this._context,
			prevFont = ctx.font,
			width = 0;
		ctx.font = font;
		for (var i = 0, l = lines.length; i < l; i++)
			width = Math.max(width, ctx.measureText(lines[i]).width);
		ctx.font = prevFont;
		return width;
	},

	update: function() {
		if (!this._needsUpdate)
			return false;
		var project = this._project,
			ctx = this._context,
			size = this._viewSize;
		ctx.clearRect(0, 0, size.width + 1, size.height + 1);
		if (project)
			project.draw(ctx, this._matrix, this._pixelRatio);
		this._needsUpdate = false;
		return true;
	}
});

var Event = Base.extend({
	_class: 'Event',

	initialize: function Event(event) {
		this.event = event;
		this.type = event && event.type;
	},

	prevented: false,
	stopped: false,

	preventDefault: function() {
		this.prevented = true;
		this.event.preventDefault();
	},

	stopPropagation: function() {
		this.stopped = true;
		this.event.stopPropagation();
	},

	stop: function() {
		this.stopPropagation();
		this.preventDefault();
	},

	getTimeStamp: function() {
		return this.event.timeStamp;
	},

	getModifiers: function() {
		return Key.modifiers;
	}
});

var KeyEvent = Event.extend({
	_class: 'KeyEvent',

	initialize: function KeyEvent(type, event, key, character) {
		this.type = type;
		this.event = event;
		this.key = key;
		this.character = character;
	},

	toString: function() {
		return "{ type: '" + this.type
				+ "', key: '" + this.key
				+ "', character: '" + this.character
				+ "', modifiers: " + this.getModifiers()
				+ " }";
	}
});

var Key = new function() {
	var keyLookup = {
			'\t': 'tab',
			' ': 'space',
			'\b': 'backspace',
			'\x7f': 'delete',
			'Spacebar': 'space',
			'Del': 'delete',
			'Win': 'meta',
			'Esc': 'escape'
		},

		charLookup = {
			'tab': '\t',
			'space': ' ',
			'enter': '\r'
		},

		keyMap = {},
		charMap = {},
		metaFixMap,
		downKey,

		modifiers = new Base({
			shift: false,
			control: false,
			alt: false,
			meta: false,
			capsLock: false,
			space: false
		}).inject({
			option: {
				get: function() {
					return this.alt;
				}
			},

			command: {
				get: function() {
					var agent = paper && paper.agent;
					return agent && agent.mac ? this.meta : this.control;
				}
			}
		});

	function getKey(event) {
		var key = event.key || event.keyIdentifier;
		key = /^U\+/.test(key)
				? String.fromCharCode(parseInt(key.substr(2), 16))
				: /^Arrow[A-Z]/.test(key) ? key.substr(5)
				: key === 'Unidentified' ? String.fromCharCode(event.keyCode)
				: key;
		return keyLookup[key] ||
				(key.length > 1 ? Base.hyphenate(key) : key.toLowerCase());
	}

	function handleKey(down, key, character, event) {
		var type = down ? 'keydown' : 'keyup',
			view = View._focused,
			name;
		keyMap[key] = down;
		if (down) {
			charMap[key] = character;
		} else {
			delete charMap[key];
		}
		if (key.length > 1 && (name = Base.camelize(key)) in modifiers) {
			modifiers[name] = down;
			var agent = paper && paper.agent;
			if (name === 'meta' && agent && agent.mac) {
				if (down) {
					metaFixMap = {};
				} else {
					for (var k in metaFixMap) {
						if (k in charMap)
							handleKey(false, k, metaFixMap[k], event);
					}
					metaFixMap = null;
				}
			}
		} else if (down && metaFixMap) {
			metaFixMap[key] = character;
		}
		if (view) {
			view._handleKeyEvent(down ? 'keydown' : 'keyup', event, key,
					character);
		}
	}

	DomEvent.add(document, {
		keydown: function(event) {
			var key = getKey(event),
				agent = paper && paper.agent;
			if (key.length > 1 || agent && (agent.chrome && (event.altKey
						|| agent.mac && event.metaKey
						|| !agent.mac && event.ctrlKey))) {
				handleKey(true, key,
						charLookup[key] || (key.length > 1 ? '' : key), event);
			} else {
				downKey = key;
			}
		},

		keypress: function(event) {
			if (downKey) {
				var key = getKey(event),
					code = event.charCode,
					character = code >= 32 ? String.fromCharCode(code)
						: key.length > 1 ? '' : key;
				if (key !== downKey) {
					key = character.toLowerCase();
				}
				handleKey(true, key, character, event);
				downKey = null;
			}
		},

		keyup: function(event) {
			var key = getKey(event);
			if (key in charMap)
				handleKey(false, key, charMap[key], event);
		}
	});

	DomEvent.add(window, {
		blur: function(event) {
			for (var key in charMap)
				handleKey(false, key, charMap[key], event);
		}
	});

	return {
		modifiers: modifiers,

		isDown: function(key) {
			return !!keyMap[key];
		}
	};
};

var MouseEvent = Event.extend({
	_class: 'MouseEvent',

	initialize: function MouseEvent(type, event, point, target, delta) {
		this.type = type;
		this.event = event;
		this.point = point;
		this.target = target;
		this.delta = delta;
	},

	toString: function() {
		return "{ type: '" + this.type
				+ "', point: " + this.point
				+ ', target: ' + this.target
				+ (this.delta ? ', delta: ' + this.delta : '')
				+ ', modifiers: ' + this.getModifiers()
				+ ' }';
	}
});

var ToolEvent = Event.extend({
	_class: 'ToolEvent',
	_item: null,

	initialize: function ToolEvent(tool, type, event) {
		this.tool = tool;
		this.type = type;
		this.event = event;
	},

	_choosePoint: function(point, toolPoint) {
		return point ? point : toolPoint ? toolPoint.clone() : null;
	},

	getPoint: function() {
		return this._choosePoint(this._point, this.tool._point);
	},

	setPoint: function(point) {
		this._point = point;
	},

	getLastPoint: function() {
		return this._choosePoint(this._lastPoint, this.tool._lastPoint);
	},

	setLastPoint: function(lastPoint) {
		this._lastPoint = lastPoint;
	},

	getDownPoint: function() {
		return this._choosePoint(this._downPoint, this.tool._downPoint);
	},

	setDownPoint: function(downPoint) {
		this._downPoint = downPoint;
	},

	getMiddlePoint: function() {
		if (!this._middlePoint && this.tool._lastPoint) {
			return this.tool._point.add(this.tool._lastPoint).divide(2);
		}
		return this._middlePoint;
	},

	setMiddlePoint: function(middlePoint) {
		this._middlePoint = middlePoint;
	},

	getDelta: function() {
		return !this._delta && this.tool._lastPoint
				? this.tool._point.subtract(this.tool._lastPoint)
				: this._delta;
	},

	setDelta: function(delta) {
		this._delta = delta;
	},

	getCount: function() {
		return this.tool[/^mouse(down|up)$/.test(this.type)
				? '_downCount' : '_moveCount'];
	},

	setCount: function(count) {
		this.tool[/^mouse(down|up)$/.test(this.type) ? 'downCount' : 'count']
			= count;
	},

	getItem: function() {
		if (!this._item) {
			var result = this.tool._scope.project.hitTest(this.getPoint());
			if (result) {
				var item = result.item,
					parent = item._parent;
				while (/^(Group|CompoundPath)$/.test(parent._class)) {
					item = parent;
					parent = parent._parent;
				}
				this._item = item;
			}
		}
		return this._item;
	},

	setItem: function(item) {
		this._item = item;
	},

	toString: function() {
		return '{ type: ' + this.type
				+ ', point: ' + this.getPoint()
				+ ', count: ' + this.getCount()
				+ ', modifiers: ' + this.getModifiers()
				+ ' }';
	}
});

var Tool = PaperScopeItem.extend({
	_class: 'Tool',
	_list: 'tools',
	_reference: 'tool',
	_events: ['onMouseDown', 'onMouseUp', 'onMouseDrag', 'onMouseMove',
			'onActivate', 'onDeactivate', 'onEditOptions', 'onKeyDown',
			'onKeyUp'],

	initialize: function Tool(props) {
		PaperScopeItem.call(this);
		this._moveCount = -1;
		this._downCount = -1;
		this._set(props);
	},

	getMinDistance: function() {
		return this._minDistance;
	},

	setMinDistance: function(minDistance) {
		this._minDistance = minDistance;
		if (minDistance != null && this._maxDistance != null
				&& minDistance > this._maxDistance) {
			this._maxDistance = minDistance;
		}
	},

	getMaxDistance: function() {
		return this._maxDistance;
	},

	setMaxDistance: function(maxDistance) {
		this._maxDistance = maxDistance;
		if (this._minDistance != null && maxDistance != null
				&& maxDistance < this._minDistance) {
			this._minDistance = maxDistance;
		}
	},

	getFixedDistance: function() {
		return this._minDistance == this._maxDistance
			? this._minDistance : null;
	},

	setFixedDistance: function(distance) {
		this._minDistance = this._maxDistance = distance;
	},

	_handleMouseEvent: function(type, event, point, mouse) {
		paper = this._scope;
		if (mouse.drag && !this.responds(type))
			type = 'mousemove';
		var move = mouse.move || mouse.drag,
			responds = this.responds(type),
			minDistance = this.minDistance,
			maxDistance = this.maxDistance,
			called = false,
			tool = this;
		function update(minDistance, maxDistance) {
			var pt = point,
				toolPoint = move ? tool._point : (tool._downPoint || pt);
			if (move) {
				if (tool._moveCount && pt.equals(toolPoint)) {
					return false;
<<<<<<< HEAD
				if (maxDistance != null && maxDistance !== 0) {
					if (distance > maxDistance) {
						point = this._point.add(vector.normalize(maxDistance));
					} else if (matchMaxDistance) {
=======
				}
				if (toolPoint && (minDistance != null || maxDistance != null)) {
					var vector = pt.subtract(toolPoint),
						distance = vector.getLength();
					if (distance < (minDistance || 0))
>>>>>>> d54e1f5b
						return false;
					if (maxDistance) {
						pt = toolPoint.add(vector.normalize(
								Math.min(distance, maxDistance)));
					}
				}
				tool._moveCount++;
			}
			tool._point = pt;
			tool._lastPoint = toolPoint || pt;
			if (mouse.down) {
				tool._moveCount = -1;
				tool._downPoint = pt;
				tool._downCount++;
			}
			return true;
		}

		function emit() {
			if (responds) {
				called = tool.emit(type, new ToolEvent(tool, type, event))
						|| called;
			}
		}

		if (mouse.down) {
			update();
			emit();
		} else if (mouse.up) {
			update(null, maxDistance);
			emit();
		} else if (responds) {
			while (update(minDistance, maxDistance))
				emit();
		}
		return called;
	}

});

var Http = {
	request: function(options) {
		var xhr = new window.XMLHttpRequest();
		xhr.open((options.method || 'get').toUpperCase(), options.url,
				Base.pick(options.async, true));
		if (options.mimeType)
			xhr.overrideMimeType(options.mimeType);
		xhr.onload = function() {
			var status = xhr.status;
			if (status === 0 || status === 200) {
				if (options.onLoad) {
					options.onLoad.call(xhr, xhr.responseText);
				}
			} else {
				xhr.onerror();
			}
		};
		xhr.onerror = function() {
			var status = xhr.status,
				message = 'Could not load "' + options.url + '" (Status: '
						+ status + ')';
			if (options.onError) {
				options.onError(message, status);
			} else {
				throw new Error(message);
			}
		};
		return xhr.send(null);
	}
};

var CanvasProvider = {
	canvases: [],

	getCanvas: function(width, height) {
		if (!window)
			return null;
		var canvas,
			clear = true;
		if (typeof width === 'object') {
			height = width.height;
			width = width.width;
		}
		if (this.canvases.length) {
			canvas = this.canvases.pop();
		} else {
			canvas = document.createElement('canvas');
			clear = false;
		}
		var ctx = canvas.getContext('2d');
		if (!ctx) {
			throw new Error('Canvas ' + canvas +
					' is unable toprovide a 2D context.');
		}
		if (canvas.width === width && canvas.height === height) {
			if (clear)
				ctx.clearRect(0, 0, width + 1, height + 1);
		} else {
			canvas.width = width;
			canvas.height = height;
		}
		ctx.save();
		return canvas;
	},

	getContext: function(width, height) {
		var canvas = this.getCanvas(width, height);
		return canvas ? canvas.getContext('2d') : null;
	},

	release: function(obj) {
		var canvas = obj && obj.canvas ? obj.canvas : obj;
		if (canvas && canvas.getContext) {
			canvas.getContext('2d').restore();
			this.canvases.push(canvas);
		}
	}
};

var BlendMode = new function() {
	var min = Math.min,
		max = Math.max,
		abs = Math.abs,
		sr, sg, sb, sa,
		br, bg, bb, ba,
		dr, dg, db;

	function getLum(r, g, b) {
		return 0.2989 * r + 0.587 * g + 0.114 * b;
	}

	function setLum(r, g, b, l) {
		var d = l - getLum(r, g, b);
		dr = r + d;
		dg = g + d;
		db = b + d;
		var l = getLum(dr, dg, db),
			mn = min(dr, dg, db),
			mx = max(dr, dg, db);
		if (mn < 0) {
			var lmn = l - mn;
			dr = l + (dr - l) * l / lmn;
			dg = l + (dg - l) * l / lmn;
			db = l + (db - l) * l / lmn;
		}
		if (mx > 255) {
			var ln = 255 - l,
				mxl = mx - l;
			dr = l + (dr - l) * ln / mxl;
			dg = l + (dg - l) * ln / mxl;
			db = l + (db - l) * ln / mxl;
		}
	}

	function getSat(r, g, b) {
		return max(r, g, b) - min(r, g, b);
	}

	function setSat(r, g, b, s) {
		var col = [r, g, b],
			mx = max(r, g, b),
			mn = min(r, g, b),
			md;
		mn = mn === r ? 0 : mn === g ? 1 : 2;
		mx = mx === r ? 0 : mx === g ? 1 : 2;
		md = min(mn, mx) === 0 ? max(mn, mx) === 1 ? 2 : 1 : 0;
		if (col[mx] > col[mn]) {
			col[md] = (col[md] - col[mn]) * s / (col[mx] - col[mn]);
			col[mx] = s;
		} else {
			col[md] = col[mx] = 0;
		}
		col[mn] = 0;
		dr = col[0];
		dg = col[1];
		db = col[2];
	}

	var modes = {
		multiply: function() {
			dr = br * sr / 255;
			dg = bg * sg / 255;
			db = bb * sb / 255;
		},

		screen: function() {
			dr = br + sr - (br * sr / 255);
			dg = bg + sg - (bg * sg / 255);
			db = bb + sb - (bb * sb / 255);
		},

		overlay: function() {
			dr = br < 128 ? 2 * br * sr / 255 : 255 - 2 * (255 - br) * (255 - sr) / 255;
			dg = bg < 128 ? 2 * bg * sg / 255 : 255 - 2 * (255 - bg) * (255 - sg) / 255;
			db = bb < 128 ? 2 * bb * sb / 255 : 255 - 2 * (255 - bb) * (255 - sb) / 255;
		},

		'soft-light': function() {
			var t = sr * br / 255;
			dr = t + br * (255 - (255 - br) * (255 - sr) / 255 - t) / 255;
			t = sg * bg / 255;
			dg = t + bg * (255 - (255 - bg) * (255 - sg) / 255 - t) / 255;
			t = sb * bb / 255;
			db = t + bb * (255 - (255 - bb) * (255 - sb) / 255 - t) / 255;
		},

		'hard-light': function() {
			dr = sr < 128 ? 2 * sr * br / 255 : 255 - 2 * (255 - sr) * (255 - br) / 255;
			dg = sg < 128 ? 2 * sg * bg / 255 : 255 - 2 * (255 - sg) * (255 - bg) / 255;
			db = sb < 128 ? 2 * sb * bb / 255 : 255 - 2 * (255 - sb) * (255 - bb) / 255;
		},

		'color-dodge': function() {
			dr = br === 0 ? 0 : sr === 255 ? 255 : min(255, 255 * br / (255 - sr));
			dg = bg === 0 ? 0 : sg === 255 ? 255 : min(255, 255 * bg / (255 - sg));
			db = bb === 0 ? 0 : sb === 255 ? 255 : min(255, 255 * bb / (255 - sb));
		},

		'color-burn': function() {
			dr = br === 255 ? 255 : sr === 0 ? 0 : max(0, 255 - (255 - br) * 255 / sr);
			dg = bg === 255 ? 255 : sg === 0 ? 0 : max(0, 255 - (255 - bg) * 255 / sg);
			db = bb === 255 ? 255 : sb === 0 ? 0 : max(0, 255 - (255 - bb) * 255 / sb);
		},

		darken: function() {
			dr = br < sr ? br : sr;
			dg = bg < sg ? bg : sg;
			db = bb < sb ? bb : sb;
		},

		lighten: function() {
			dr = br > sr ? br : sr;
			dg = bg > sg ? bg : sg;
			db = bb > sb ? bb : sb;
		},

		difference: function() {
			dr = br - sr;
			if (dr < 0)
				dr = -dr;
			dg = bg - sg;
			if (dg < 0)
				dg = -dg;
			db = bb - sb;
			if (db < 0)
				db = -db;
		},

		exclusion: function() {
			dr = br + sr * (255 - br - br) / 255;
			dg = bg + sg * (255 - bg - bg) / 255;
			db = bb + sb * (255 - bb - bb) / 255;
		},

		hue: function() {
			setSat(sr, sg, sb, getSat(br, bg, bb));
			setLum(dr, dg, db, getLum(br, bg, bb));
		},

		saturation: function() {
			setSat(br, bg, bb, getSat(sr, sg, sb));
			setLum(dr, dg, db, getLum(br, bg, bb));
		},

		luminosity: function() {
			setLum(br, bg, bb, getLum(sr, sg, sb));
		},

		color: function() {
			setLum(sr, sg, sb, getLum(br, bg, bb));
		},

		add: function() {
			dr = min(br + sr, 255);
			dg = min(bg + sg, 255);
			db = min(bb + sb, 255);
		},

		subtract: function() {
			dr = max(br - sr, 0);
			dg = max(bg - sg, 0);
			db = max(bb - sb, 0);
		},

		average: function() {
			dr = (br + sr) / 2;
			dg = (bg + sg) / 2;
			db = (bb + sb) / 2;
		},

		negation: function() {
			dr = 255 - abs(255 - sr - br);
			dg = 255 - abs(255 - sg - bg);
			db = 255 - abs(255 - sb - bb);
		}
	};

	var nativeModes = this.nativeModes = Base.each([
		'source-over', 'source-in', 'source-out', 'source-atop',
		'destination-over', 'destination-in', 'destination-out',
		'destination-atop', 'lighter', 'darker', 'copy', 'xor'
	], function(mode) {
		this[mode] = true;
	}, {});

	var ctx = CanvasProvider.getContext(1, 1);
	if (ctx) {
		Base.each(modes, function(func, mode) {
			var darken = mode === 'darken',
				ok = false;
			ctx.save();
			try {
				ctx.fillStyle = darken ? '#300' : '#a00';
				ctx.fillRect(0, 0, 1, 1);
				ctx.globalCompositeOperation = mode;
				if (ctx.globalCompositeOperation === mode) {
					ctx.fillStyle = darken ? '#a00' : '#300';
					ctx.fillRect(0, 0, 1, 1);
					ok = ctx.getImageData(0, 0, 1, 1).data[0] !== darken
							? 170 : 51;
				}
			} catch (e) {}
			ctx.restore();
			nativeModes[mode] = ok;
		});
		CanvasProvider.release(ctx);
	}

	this.process = function(mode, srcContext, dstContext, alpha, offset) {
		var srcCanvas = srcContext.canvas,
			normal = mode === 'normal';
		if (normal || nativeModes[mode]) {
			dstContext.save();
			dstContext.setTransform(1, 0, 0, 1, 0, 0);
			dstContext.globalAlpha = alpha;
			if (!normal)
				dstContext.globalCompositeOperation = mode;
			dstContext.drawImage(srcCanvas, offset.x, offset.y);
			dstContext.restore();
		} else {
			var process = modes[mode];
			if (!process)
				return;
			var dstData = dstContext.getImageData(offset.x, offset.y,
					srcCanvas.width, srcCanvas.height),
				dst = dstData.data,
				src = srcContext.getImageData(0, 0,
					srcCanvas.width, srcCanvas.height).data;
			for (var i = 0, l = dst.length; i < l; i += 4) {
				sr = src[i];
				br = dst[i];
				sg = src[i + 1];
				bg = dst[i + 1];
				sb = src[i + 2];
				bb = dst[i + 2];
				sa = src[i + 3];
				ba = dst[i + 3];
				process();
				var a1 = sa * alpha / 255,
					a2 = 1 - a1;
				dst[i] = a1 * dr + a2 * br;
				dst[i + 1] = a1 * dg + a2 * bg;
				dst[i + 2] = a1 * db + a2 * bb;
				dst[i + 3] = sa * alpha + a2 * ba;
			}
			dstContext.putImageData(dstData, offset.x, offset.y);
		}
	};
};

var SvgElement = new function() {
	var svg = 'http://www.w3.org/2000/svg',
		xmlns = 'http://www.w3.org/2000/xmlns',
		xlink = 'http://www.w3.org/1999/xlink',
		attributeNamespace = {
			href: xlink,
			xlink: xmlns,
			xmlns: xmlns + '/',
			'xmlns:xlink': xmlns + '/'
		};

	function create(tag, attributes, formatter) {
		return set(document.createElementNS(svg, tag), attributes, formatter);
	}

	function get(node, name) {
		var namespace = attributeNamespace[name],
			value = namespace
				? node.getAttributeNS(namespace, name)
				: node.getAttribute(name);
		return value === 'null' ? null : value;
	}

	function set(node, attributes, formatter) {
		for (var name in attributes) {
			var value = attributes[name],
				namespace = attributeNamespace[name];
			if (typeof value === 'number' && formatter)
				value = formatter.number(value);
			if (namespace) {
				node.setAttributeNS(namespace, name, value);
			} else {
				node.setAttribute(name, value);
			}
		}
		return node;
	}

	return {
		svg: svg,
		xmlns: xmlns,
		xlink: xlink,

		create: create,
		get: get,
		set: set
	};
};

var SvgStyles = Base.each({
	fillColor: ['fill', 'color'],
	fillRule: ['fill-rule', 'string'],
	strokeColor: ['stroke', 'color'],
	strokeWidth: ['stroke-width', 'number'],
	strokeCap: ['stroke-linecap', 'string'],
	strokeJoin: ['stroke-linejoin', 'string'],
	strokeScaling: ['vector-effect', 'lookup', {
		true: 'none',
		false: 'non-scaling-stroke'
	}, function(item, value) {
		return !value
				&& (item instanceof PathItem
					|| item instanceof Shape
					|| item instanceof TextItem);
	}],
	miterLimit: ['stroke-miterlimit', 'number'],
	dashArray: ['stroke-dasharray', 'array'],
	dashOffset: ['stroke-dashoffset', 'number'],
	fontFamily: ['font-family', 'string'],
	fontWeight: ['font-weight', 'string'],
	fontSize: ['font-size', 'number'],
	justification: ['text-anchor', 'lookup', {
		left: 'start',
		center: 'middle',
		right: 'end'
	}],
	opacity: ['opacity', 'number'],
	blendMode: ['mix-blend-mode', 'style']
}, function(entry, key) {
	var part = Base.capitalize(key),
		lookup = entry[2];
	this[key] = {
		type: entry[1],
		property: key,
		attribute: entry[0],
		toSVG: lookup,
		fromSVG: lookup && Base.each(lookup, function(value, name) {
			this[value] = name;
		}, {}),
		exportFilter: entry[3],
		get: 'get' + part,
		set: 'set' + part
	};
}, {});

new function() {
	var formatter;

	function getTransform(matrix, coordinates, center) {
		var attrs = new Base(),
			trans = matrix.getTranslation();
		if (coordinates) {
			matrix = matrix._shiftless();
			var point = matrix._inverseTransform(trans);
			attrs[center ? 'cx' : 'x'] = point.x;
			attrs[center ? 'cy' : 'y'] = point.y;
			trans = null;
		}
		if (!matrix.isIdentity()) {
			var decomposed = matrix.decompose();
			if (decomposed) {
				var parts = [],
					angle = decomposed.rotation,
					scale = decomposed.scaling,
					skew = decomposed.skewing;
				if (trans && !trans.isZero())
					parts.push('translate(' + formatter.point(trans) + ')');
				if (angle)
					parts.push('rotate(' + formatter.number(angle) + ')');
				if (!Numerical.isZero(scale.x - 1)
						|| !Numerical.isZero(scale.y - 1))
					parts.push('scale(' + formatter.point(scale) +')');
				if (skew && skew.x)
					parts.push('skewX(' + formatter.number(skew.x) + ')');
				if (skew && skew.y)
					parts.push('skewY(' + formatter.number(skew.y) + ')');
				attrs.transform = parts.join(' ');
			} else {
				attrs.transform = 'matrix(' + matrix.getValues().join(',') + ')';
			}
		}
		return attrs;
	}

	function exportGroup(item, options) {
		var attrs = getTransform(item._matrix),
			children = item._children;
		var node = SvgElement.create('g', attrs, formatter);
		for (var i = 0, l = children.length; i < l; i++) {
			var child = children[i];
			var childNode = exportSVG(child, options);
			if (childNode) {
				if (child.isClipMask()) {
					var clip = SvgElement.create('clipPath');
					clip.appendChild(childNode);
					setDefinition(child, clip, 'clip');
					SvgElement.set(node, {
						'clip-path': 'url(#' + clip.id + ')'
					});
				} else {
					node.appendChild(childNode);
				}
			}
		}
		return node;
	}

	function exportRaster(item, options) {
		var attrs = getTransform(item._matrix, true),
			size = item.getSize(),
			image = item.getImage();
		attrs.x -= size.width / 2;
		attrs.y -= size.height / 2;
		attrs.width = size.width;
		attrs.height = size.height;
		attrs.href = options.embedImages === false && image && image.src
				|| item.toDataURL();
		return SvgElement.create('image', attrs, formatter);
	}

	function exportPath(item, options) {
		var matchShapes = options.matchShapes;
		if (matchShapes) {
			var shape = item.toShape(false);
			if (shape)
				return exportShape(shape, options);
		}
		var segments = item._segments,
			length = segments.length,
			type,
			attrs = getTransform(item._matrix);
		if (matchShapes && length >= 2 && !item.hasHandles()) {
			if (length > 2) {
				type = item._closed ? 'polygon' : 'polyline';
				var parts = [];
				for(var i = 0; i < length; i++)
					parts.push(formatter.point(segments[i]._point));
				attrs.points = parts.join(' ');
			} else {
				type = 'line';
				var start = segments[0]._point,
					end = segments[1]._point;
				attrs.set({
					x1: start.x,
					y1: start.y,
					x2: end.x,
					y2: end.y
				});
			}
		} else {
			type = 'path';
			attrs.d = item.getPathData(null, options.precision);
		}
		return SvgElement.create(type, attrs, formatter);
	}

	function exportShape(item) {
		var type = item._type,
			radius = item._radius,
			attrs = getTransform(item._matrix, true, type !== 'rectangle');
		if (type === 'rectangle') {
			type = 'rect';
			var size = item._size,
				width = size.width,
				height = size.height;
			attrs.x -= width / 2;
			attrs.y -= height / 2;
			attrs.width = width;
			attrs.height = height;
			if (radius.isZero())
				radius = null;
		}
		if (radius) {
			if (type === 'circle') {
				attrs.r = radius;
			} else {
				attrs.rx = radius.width;
				attrs.ry = radius.height;
			}
		}
		return SvgElement.create(type, attrs, formatter);
	}

	function exportCompoundPath(item, options) {
		var attrs = getTransform(item._matrix);
		var data = item.getPathData(null, options.precision);
		if (data)
			attrs.d = data;
		return SvgElement.create('path', attrs, formatter);
	}

	function exportSymbolItem(item, options) {
		var attrs = getTransform(item._matrix, true),
			definition = item._definition,
			node = getDefinition(definition, 'symbol'),
			definitionItem = definition._item,
			bounds = definitionItem.getBounds();
		if (!node) {
			node = SvgElement.create('symbol', {
				viewBox: formatter.rectangle(bounds)
			});
			node.appendChild(exportSVG(definitionItem, options));
			setDefinition(definition, node, 'symbol');
		}
		attrs.href = '#' + node.id;
		attrs.x += bounds.x;
		attrs.y += bounds.y;
		attrs.width = bounds.width;
		attrs.height = bounds.height;
		attrs.overflow = 'visible';
		return SvgElement.create('use', attrs, formatter);
	}

	function exportGradient(color) {
		var gradientNode = getDefinition(color, 'color');
		if (!gradientNode) {
			var gradient = color.getGradient(),
				radial = gradient._radial,
				origin = color.getOrigin(),
				destination = color.getDestination(),
				attrs;
			if (radial) {
				attrs = {
					cx: origin.x,
					cy: origin.y,
					r: origin.getDistance(destination)
				};
				var highlight = color.getHighlight();
				if (highlight) {
					attrs.fx = highlight.x;
					attrs.fy = highlight.y;
				}
			} else {
				attrs = {
					x1: origin.x,
					y1: origin.y,
					x2: destination.x,
					y2: destination.y
				};
			}
			attrs.gradientUnits = 'userSpaceOnUse';
			gradientNode = SvgElement.create((radial ? 'radial' : 'linear')
					+ 'Gradient', attrs, formatter);
			var stops = gradient._stops;
			for (var i = 0, l = stops.length; i < l; i++) {
				var stop = stops[i],
					stopColor = stop._color,
					alpha = stopColor.getAlpha();
				attrs = {
					offset: stop._offset || i / (l - 1)
				};
				if (stopColor)
					attrs['stop-color'] = stopColor.toCSS(true);
				if (alpha < 1)
					attrs['stop-opacity'] = alpha;
				gradientNode.appendChild(
						SvgElement.create('stop', attrs, formatter));
			}
			setDefinition(color, gradientNode, 'color');
		}
		return 'url(#' + gradientNode.id + ')';
	}

	function exportText(item) {
		var node = SvgElement.create('text', getTransform(item._matrix, true),
				formatter);
		node.textContent = item._content;
		return node;
	}

	var exporters = {
		Group: exportGroup,
		Layer: exportGroup,
		Raster: exportRaster,
		Path: exportPath,
		Shape: exportShape,
		CompoundPath: exportCompoundPath,
		SymbolItem: exportSymbolItem,
		PointText: exportText
	};

	function applyStyle(item, node, isRoot) {
		var attrs = {},
			parent = !isRoot && item.getParent(),
			style = [];

		if (item._name != null)
			attrs.id = item._name;

		Base.each(SvgStyles, function(entry) {
			var get = entry.get,
				type = entry.type,
				value = item[get]();
			if (entry.exportFilter
					? entry.exportFilter(item, value)
					: !parent || !Base.equals(parent[get](), value)) {
				if (type === 'color' && value != null) {
					var alpha = value.getAlpha();
					if (alpha < 1)
						attrs[entry.attribute + '-opacity'] = alpha;
				}
				if (type === 'style') {
					style.push(entry.attribute + ': ' + value);
				} else {
					attrs[entry.attribute] = value == null ? 'none'
							: type === 'color' ? value.gradient
								? exportGradient(value, item)
								: value.toCSS(true)
							: type === 'array' ? value.join(',')
							: type === 'lookup' ? entry.toSVG[value]
							: value;
				}
			}
		});

		if (style.length)
			attrs.style = style.join(';');

		if (attrs.opacity === 1)
			delete attrs.opacity;

		if (!item._visible)
			attrs.visibility = 'hidden';

		return SvgElement.set(node, attrs, formatter);
	}

	var definitions;
	function getDefinition(item, type) {
		if (!definitions)
			definitions = { ids: {}, svgs: {} };
		var id = item._id || item.__id || (item.__id = UID.get('svg'));
		return item && definitions.svgs[type + '-' + id];
	}

	function setDefinition(item, node, type) {
		if (!definitions)
			getDefinition();
		var typeId = definitions.ids[type] = (definitions.ids[type] || 0) + 1;
		node.id = type + '-' + typeId;
		definitions.svgs[type + '-' + (item._id || item.__id)] = node;
	}

	function exportDefinitions(node, options) {
		var svg = node,
			defs = null;
		if (definitions) {
			svg = node.nodeName.toLowerCase() === 'svg' && node;
			for (var i in definitions.svgs) {
				if (!defs) {
					if (!svg) {
						svg = SvgElement.create('svg');
						svg.appendChild(node);
					}
					defs = svg.insertBefore(SvgElement.create('defs'),
							svg.firstChild);
				}
				defs.appendChild(definitions.svgs[i]);
			}
			definitions = null;
		}
		return options.asString
				? new window.XMLSerializer().serializeToString(svg)
				: svg;
	}

	function exportSVG(item, options, isRoot) {
		var exporter = exporters[item._class],
			node = exporter && exporter(item, options);
		if (node) {
			var onExport = options.onExport;
			if (onExport)
				node = onExport(item, node, options) || node;
			var data = JSON.stringify(item._data);
			if (data && data !== '{}' && data !== 'null')
				node.setAttribute('data-paper-data', data);
		}
		return node && applyStyle(item, node, isRoot);
	}

	function setOptions(options) {
		if (!options)
			options = {};
		formatter = new Formatter(options.precision);
		return options;
	}

	Item.inject({
		exportSVG: function(options) {
			options = setOptions(options);
			return exportDefinitions(exportSVG(this, options, true), options);
		}
	});

	Project.inject({
		exportSVG: function(options) {
			options = setOptions(options);
			var children = this._children,
				view = this.getView(),
				bounds = Base.pick(options.bounds, 'view'),
				mx = options.matrix || bounds === 'view' && view._matrix,
				matrix = mx && Matrix.read([mx]),
				rect = bounds === 'view'
					? new Rectangle([0, 0], view.getViewSize())
					: bounds === 'content'
						? Item._getBounds(children, matrix, { stroke: true })
						: Rectangle.read([bounds], 0, { readNull: true }),
				attrs = {
					version: '1.1',
					xmlns: SvgElement.svg,
					'xmlns:xlink': SvgElement.xlink,
				};
			if (rect) {
				attrs.width = rect.width;
				attrs.height = rect.height;
				if (rect.x || rect.y)
					attrs.viewBox = formatter.rectangle(rect);
			}
			var node = SvgElement.create('svg', attrs, formatter),
				parent = node;
			if (matrix && !matrix.isIdentity()) {
				parent = node.appendChild(SvgElement.create('g',
						getTransform(matrix), formatter));
			}
			for (var i = 0, l = children.length; i < l; i++) {
				parent.appendChild(exportSVG(children[i], options, true));
			}
			return exportDefinitions(node, options);
		}
	});
};

new function() {

	var definitions = {},
		rootSize;

	function getValue(node, name, isString, allowNull, allowPercent) {
		var value = SvgElement.get(node, name),
			res = value == null
				? allowNull
					? null
					: isString ? '' : 0
				: isString
					? value
					: parseFloat(value);
		return /%\s*$/.test(value)
			? (res / 100) * (allowPercent ? 1
				: rootSize[/x|^width/.test(name) ? 'width' : 'height'])
			: res;
	}

	function getPoint(node, x, y, allowNull, allowPercent) {
		x = getValue(node, x || 'x', false, allowNull, allowPercent);
		y = getValue(node, y || 'y', false, allowNull, allowPercent);
		return allowNull && (x == null || y == null) ? null
				: new Point(x, y);
	}

	function getSize(node, w, h, allowNull, allowPercent) {
		w = getValue(node, w || 'width', false, allowNull, allowPercent);
		h = getValue(node, h || 'height', false, allowNull, allowPercent);
		return allowNull && (w == null || h == null) ? null
				: new Size(w, h);
	}

	function convertValue(value, type, lookup) {
		return value === 'none' ? null
				: type === 'number' ? parseFloat(value)
				: type === 'array' ?
					value ? value.split(/[\s,]+/g).map(parseFloat) : []
				: type === 'color' ? getDefinition(value) || value
				: type === 'lookup' ? lookup[value]
				: value;
	}

	function importGroup(node, type, options, isRoot) {
		var nodes = node.childNodes,
			isClip = type === 'clippath',
			isDefs = type === 'defs',
			item = new Group(),
			project = item._project,
			currentStyle = project._currentStyle,
			children = [];
		if (!isClip && !isDefs) {
			item = applyAttributes(item, node, isRoot);
			project._currentStyle = item._style.clone();
		}
		if (isRoot) {
			var defs = node.querySelectorAll('defs');
			for (var i = 0, l = defs.length; i < l; i++) {
				importNode(defs[i], options, false);
			}
		}
		for (var i = 0, l = nodes.length; i < l; i++) {
			var childNode = nodes[i],
				child;
			if (childNode.nodeType === 1
					&& !/^defs$/i.test(childNode.nodeName)
					&& (child = importNode(childNode, options, false))
					&& !(child instanceof SymbolDefinition))
				children.push(child);
		}
		item.addChildren(children);
		if (isClip)
			item = applyAttributes(item.reduce(), node, isRoot);
		project._currentStyle = currentStyle;
		if (isClip || isDefs) {
			item.remove();
			item = null;
		}
		return item;
	}

	function importPoly(node, type) {
		var coords = node.getAttribute('points').match(
					/[+-]?(?:\d*\.\d+|\d+\.?)(?:[eE][+-]?\d+)?/g),
			points = [];
		for (var i = 0, l = coords.length; i < l; i += 2)
			points.push(new Point(
					parseFloat(coords[i]),
					parseFloat(coords[i + 1])));
		var path = new Path(points);
		if (type === 'polygon')
			path.closePath();
		return path;
	}

	function importPath(node) {
		return PathItem.create(node.getAttribute('d'));
	}

	function importGradient(node, type) {
		var id = (getValue(node, 'href', true) || '').substring(1),
			radial = type === 'radialgradient',
			gradient;
		if (id) {
			gradient = definitions[id].getGradient();
			if (gradient._radial ^ radial) {
				gradient = gradient.clone();
				gradient._radial = radial;
			}
		} else {
			var nodes = node.childNodes,
				stops = [];
			for (var i = 0, l = nodes.length; i < l; i++) {
				var child = nodes[i];
				if (child.nodeType === 1)
					stops.push(applyAttributes(new GradientStop(), child));
			}
			gradient = new Gradient(stops, radial);
		}
		var origin, destination, highlight,
			scaleToBounds = getValue(node, 'gradientUnits', true) !==
				'userSpaceOnUse';
		if (radial) {
			origin = getPoint(node, 'cx', 'cy', false, scaleToBounds);
			destination = origin.add(
					getValue(node, 'r', false, false, scaleToBounds), 0);
			highlight = getPoint(node, 'fx', 'fy', true, scaleToBounds);
		} else {
			origin = getPoint(node, 'x1', 'y1', false, scaleToBounds);
			destination = getPoint(node, 'x2', 'y2', false, scaleToBounds);
		}
		var color = applyAttributes(
				new Color(gradient, origin, destination, highlight), node);
		color._scaleToBounds = scaleToBounds;
		return null;
	}

	var importers = {
		'#document': function (node, type, options, isRoot) {
			var nodes = node.childNodes;
			for (var i = 0, l = nodes.length; i < l; i++) {
				var child = nodes[i];
				if (child.nodeType === 1)
					return importNode(child, options, isRoot);
			}
		},
		g: importGroup,
		svg: importGroup,
		clippath: importGroup,
		polygon: importPoly,
		polyline: importPoly,
		path: importPath,
		lineargradient: importGradient,
		radialgradient: importGradient,

		image: function (node) {
			var raster = new Raster(getValue(node, 'href', true));
			raster.on('load', function() {
				var size = getSize(node);
				this.setSize(size);
				var center = this._matrix._transformPoint(
						getPoint(node).add(size.divide(2)));
				this.translate(center);
			});
			return raster;
		},

		symbol: function(node, type, options, isRoot) {
			return new SymbolDefinition(
					importGroup(node, type, options, isRoot), true);
		},

		defs: importGroup,

		use: function(node) {
			var id = (getValue(node, 'href', true) || '').substring(1),
				definition = definitions[id],
				point = getPoint(node);
			return definition
					? definition instanceof SymbolDefinition
						? definition.place(point)
						: definition.clone().translate(point)
					: null;
		},

		circle: function(node) {
			return new Shape.Circle(
					getPoint(node, 'cx', 'cy'),
					getValue(node, 'r'));
		},

		ellipse: function(node) {
			return new Shape.Ellipse({
				center: getPoint(node, 'cx', 'cy'),
				radius: getSize(node, 'rx', 'ry')
			});
		},

		rect: function(node) {
			return new Shape.Rectangle(new Rectangle(
						getPoint(node),
						getSize(node)
					), getSize(node, 'rx', 'ry'));
			},

		line: function(node) {
			return new Path.Line(
					getPoint(node, 'x1', 'y1'),
					getPoint(node, 'x2', 'y2'));
		},

		text: function(node) {
			var text = new PointText(getPoint(node).add(
					getPoint(node, 'dx', 'dy')));
			text.setContent(node.textContent.trim() || '');
			return text;
		}
	};

	function applyTransform(item, value, name, node) {
		if (item.transform) {
			var transforms = (node.getAttribute(name) || '').split(/\)\s*/g),
				matrix = new Matrix();
			for (var i = 0, l = transforms.length; i < l; i++) {
				var transform = transforms[i];
				if (!transform)
					break;
				var parts = transform.split(/\(\s*/),
					command = parts[0],
					v = parts[1].split(/[\s,]+/g);
				for (var j = 0, m = v.length; j < m; j++)
					v[j] = parseFloat(v[j]);
				switch (command) {
				case 'matrix':
					matrix.append(
							new Matrix(v[0], v[1], v[2], v[3], v[4], v[5]));
					break;
				case 'rotate':
					matrix.rotate(v[0], v[1], v[2]);
					break;
				case 'translate':
					matrix.translate(v[0], v[1]);
					break;
				case 'scale':
					matrix.scale(v);
					break;
				case 'skewX':
					matrix.skew(v[0], 0);
					break;
				case 'skewY':
					matrix.skew(0, v[0]);
					break;
				}
			}
			item.transform(matrix);
		}
	}

	function applyOpacity(item, value, name) {
		var key = name === 'fill-opacity' ? 'getFillColor' : 'getStrokeColor',
			color = item[key] && item[key]();
		if (color)
			color.setAlpha(parseFloat(value));
	}

	var attributes = Base.set(Base.each(SvgStyles, function(entry) {
		this[entry.attribute] = function(item, value) {
			if (item[entry.set]) {
				item[entry.set](convertValue(value, entry.type, entry.fromSVG));
				if (entry.type === 'color') {
					var color = item[entry.get]();
					if (color) {
						if (color._scaleToBounds) {
							var bounds = item.getBounds();
							color.transform(new Matrix()
								.translate(bounds.getPoint())
								.scale(bounds.getSize()));
						}
						if (item instanceof Shape) {
							color.transform(new Matrix().translate(
								item.getPosition(true).negate()));
						}
					}
				}
			}
		};
	}, {}), {
		id: function(item, value) {
			definitions[value] = item;
			if (item.setName)
				item.setName(value);
		},

		'clip-path': function(item, value) {
			var clip = getDefinition(value);
			if (clip) {
				clip = clip.clone();
				clip.setClipMask(true);
				if (item instanceof Group) {
					item.insertChild(0, clip);
				} else {
					return new Group(clip, item);
				}
			}
		},

		gradientTransform: applyTransform,
		transform: applyTransform,

		'fill-opacity': applyOpacity,
		'stroke-opacity': applyOpacity,

		visibility: function(item, value) {
			if (item.setVisible)
				item.setVisible(value === 'visible');
		},

		display: function(item, value) {
			if (item.setVisible)
				item.setVisible(value !== null);
		},

		'stop-color': function(item, value) {
			if (item.setColor)
				item.setColor(value);
		},

		'stop-opacity': function(item, value) {
			if (item._color)
				item._color.setAlpha(parseFloat(value));
		},

		offset: function(item, value) {
			if (item.setOffset) {
				var percent = value.match(/(.*)%$/);
				item.setOffset(percent ? percent[1] / 100 : parseFloat(value));
			}
		},

		viewBox: function(item, value, name, node, styles) {
			var rect = new Rectangle(convertValue(value, 'array')),
				size = getSize(node, null, null, true),
				group,
				matrix;
			if (item instanceof Group) {
				var scale = size ? size.divide(rect.getSize()) : 1,
				matrix = new Matrix().scale(scale)
						.translate(rect.getPoint().negate());
				group = item;
			} else if (item instanceof SymbolDefinition) {
				if (size)
					rect.setSize(size);
				group = item._item;
			}
			if (group)  {
				if (getAttribute(node, 'overflow', styles) !== 'visible') {
					var clip = new Shape.Rectangle(rect);
					clip.setClipMask(true);
					group.addChild(clip);
				}
				if (matrix)
					group.transform(matrix);
			}
		}
	});

	function getAttribute(node, name, styles) {
		var attr = node.attributes[name],
			value = attr && attr.value;
		if (!value) {
			var style = Base.camelize(name);
			value = node.style[style];
			if (!value && styles.node[style] !== styles.parent[style])
				value = styles.node[style];
		}
		return !value ? undefined
				: value === 'none' ? null
				: value;
	}

	function applyAttributes(item, node, isRoot) {
		var parent = node.parentNode,
			styles = {
				node: DomElement.getStyles(node) || {},
				parent: !isRoot && !/^defs$/i.test(parent.tagName)
						&& DomElement.getStyles(parent) || {}
			};
		Base.each(attributes, function(apply, name) {
			var value = getAttribute(node, name, styles);
			item = value !== undefined && apply(item, value, name, node, styles)
					|| item;
		});
		return item;
	}

	function getDefinition(value) {
		var match = value && value.match(/\((?:["'#]*)([^"')]+)/),
			res = match && definitions[match[1]
				.replace(window.location.href.split('#')[0] + '#', '')];
		if (res && res._scaleToBounds) {
			res = res.clone();
			res._scaleToBounds = true;
		}
		return res;
	}

	function importNode(node, options, isRoot) {
		var type = node.nodeName.toLowerCase(),
			isElement = type !== '#document',
			body = document.body,
			container,
			parent,
			next;
		if (isRoot && isElement) {
			rootSize = getSize(node, null, null, true)
					|| paper.getView().getSize();
			container = SvgElement.create('svg', {
				style: 'stroke-width: 1px; stroke-miterlimit: 10'
			});
			parent = node.parentNode;
			next = node.nextSibling;
			container.appendChild(node);
			body.appendChild(container);
		}
		var settings = paper.settings,
			applyMatrix = settings.applyMatrix,
			insertItems = settings.insertItems;
		settings.applyMatrix = false;
		settings.insertItems = false;
		var importer = importers[type],
			item = importer && importer(node, type, options, isRoot) || null;
		settings.insertItems = insertItems;
		settings.applyMatrix = applyMatrix;
		if (item) {
			if (isElement && !(item instanceof Group))
				item = applyAttributes(item, node, isRoot);
			var onImport = options.onImport,
				data = isElement && node.getAttribute('data-paper-data');
			if (onImport)
				item = onImport(node, item, options) || item;
			if (options.expandShapes && item instanceof Shape) {
				item.remove();
				item = item.toPath();
			}
			if (data)
				item._data = JSON.parse(data);
		}
		if (container) {
			body.removeChild(container);
			if (parent) {
				if (next) {
					parent.insertBefore(node, next);
				} else {
					parent.appendChild(node);
				}
			}
		}
		if (isRoot) {
			definitions = {};
			if (item && Base.pick(options.applyMatrix, applyMatrix))
				item.matrix.apply(true, true);
		}
		return item;
	}

	function importSVG(source, options, owner) {
		if (!source)
			return null;
		options = typeof options === 'function' ? { onLoad: options }
				: options || {};
		var scope = paper,
			item = null;

		function onLoad(svg) {
			try {
				var node = typeof svg === 'object' ? svg : new window.DOMParser()
						.parseFromString(svg, 'image/svg+xml');
				if (!node.nodeName) {
					node = null;
					throw new Error('Unsupported SVG source: ' + source);
				}
				paper = scope;
				item = importNode(node, options, true);
				if (!options || options.insert !== false) {
					owner._insertItem(undefined, item);
				}
				var onLoad = options.onLoad;
				if (onLoad)
					onLoad(item, svg);
			} catch (e) {
				onError(e);
			}
		}

		function onError(message, status) {
			var onError = options.onError;
			if (onError) {
				onError(message, status);
			} else {
				throw new Error(message);
			}
		}

		if (typeof source === 'string' && !/^.*</.test(source)) {
			var node = document.getElementById(source);
			if (node) {
				onLoad(node);
			} else {
				Http.request({
					url: source,
					async: true,
					onLoad: onLoad,
					onError: onError
				});
			}
		} else if (typeof File !== 'undefined' && source instanceof File) {
			var reader = new FileReader();
			reader.onload = function() {
				onLoad(reader.result);
			};
			reader.onerror = function() {
				onError(reader.error);
			};
			return reader.readAsText(source);
		} else {
			onLoad(source);
		}

		return item;
	}

	Item.inject({
		importSVG: function(node, options) {
			return importSVG(node, options, this);
		}
	});

	Project.inject({
		importSVG: function(node, options) {
			this.activate();
			return importSVG(node, options, this);
		}
	});
};

paper = new (PaperScope.inject(Base.exports, {
	enumerable: true,
	Base: Base,
	Numerical: Numerical,
	Key: Key,
	DomEvent: DomEvent,
	DomElement: DomElement,
	document: document,
	window: window,
	Symbol: SymbolDefinition,
	PlacedSymbol: SymbolItem
}))();

if (paper.agent.node)
	require('./node/extend')(paper);

if (typeof define === 'function' && define.amd) {
	define('paper', paper);
} else if (typeof module === 'object' && module) {
	module.exports = paper;
}

return paper;
}.call(this, typeof self === 'object' ? self : null);<|MERGE_RESOLUTION|>--- conflicted
+++ resolved
@@ -1,5 +1,5 @@
 /*!
- * Paper.js v0.10.2 - The Swiss Army Knife of Vector Graphics Scripting.
+ * Paper.js v0.10.2-local - The Swiss Army Knife of Vector Graphics Scripting.
  * http://paperjs.org/
  *
  * Copyright (c) 2011 - 2016, Juerg Lehni & Jonathan Puckey
@@ -9,11 +9,7 @@
  *
  * All rights reserved.
  *
-<<<<<<< HEAD
- * Date: Mon May 2 15:25:39 2016 +0200
-=======
- * Date: Sat Jul 9 20:56:58 2016 +0200
->>>>>>> d54e1f5b
+ * Date: Tue May 24 09:31:10 2016 +0200
  *
  ***
  *
@@ -154,7 +150,7 @@
 	}
 
 	return inject(function Base() {
-		set(this, arguments, 0);
+		return set(this, arguments, 0);
 	}, {
 		inject: function(src) {
 			if (src) {
@@ -773,7 +769,7 @@
 		}
 	},
 
-	version: "0.10.2",
+	version: "0.10.2-local",
 
 	getView: function() {
 		var project = this.project;
@@ -1132,35 +1128,6 @@
 				c2 = c;
 				x = 0;
 			} else {
-<<<<<<< HEAD
-				var ec = 1 + MACHINE_EPSILON,
-					x0, q, qd, t, r, s, tmp;
-				x = -(b / a) / 3;
-				tmp = a * x;
-				b1 = tmp + b;
-				c2 = b1 * x + c;
-				qd = (tmp + b1) * x + c2;
-				q = c2 * x + d;
-				t = q /a;
-				r = pow(abs(t), 1/3);
-				s = t < 0 ? -1 : 1;
-				t = -qd / a;
-				r = t > 0 ? 1.3247179572 * Math.max(r, sqrt(t)) : r;
-				x0 = x - s * r;
-				if (x0 !== x) {
-					do {
-						x = x0;
-						tmp = a * x;
-						b1 = tmp + b;
-						c2 = b1 * x + c;
-						qd = (tmp + b1) * x + c2;
-						q = c2 * x + d;
-						x0 = qd === 0 ? x : x - q / qd / ec;
-						if (x0 === x) {
-							x = x0;
-							break;
-						}
-=======
 				evaluate(-(b / a) / 3);
 				var t = q / a,
 					r = pow(abs(t), 1/3),
@@ -1172,7 +1139,6 @@
 					do {
 						evaluate(x0);
 						x0 = qd === 0 ? x : x - q / qd / (1 + MACHINE_EPSILON);
->>>>>>> d54e1f5b
 					} while (s * x0 > s * x);
 					if (abs(a) * x * x > abs(d / x)) {
 						c2 = -d / x;
@@ -3231,31 +3197,6 @@
 {
 	beans: true,
 
-<<<<<<< HEAD
-	_getBounds: function(getter, matrix, cacheItem) {
-		var children = this._children;
-		if (!children || children.length === 0)
-			return new Rectangle();
-		Item._updateBoundsCache(this, cacheItem);
-		var x1 = Infinity,
-			x2 = -x1,
-			y1 = x1,
-			y2 = x2;
-		for (var i = 0, l = children.length; i < l; i++) {
-			var child = children[i];
-			if (child._visible && !child.isEmpty()) {
-				var rect = child._getCachedBounds(getter,
-						matrix && matrix.chain(child._matrix), cacheItem);
-				x1 = Math.min(rect.x, x1);
-				y1 = Math.min(rect.y, y1);
-				x2 = Math.max(rect.x + rect.width, x2);
-				y2 = Math.max(rect.y + rect.height, y2);
-			}
-		}
-		return isFinite(x1)
-				? new Rectangle(x1, y1, x2 - x1, y2 - y1)
-				: new Rectangle();
-=======
 	getBounds: function(matrix, options) {
 		var hasMatrix = options || matrix instanceof Matrix,
 			opts = Base.set({}, hasMatrix ? options : matrix,
@@ -3267,7 +3208,6 @@
 				? new LinkedRectangle(bounds.x, bounds.y, bounds.width,
 						bounds.height, this, 'setBounds')
 				: bounds;
->>>>>>> d54e1f5b
 	},
 
 	setBounds: function() {
@@ -3284,13 +3224,8 @@
 				bounds = this.getBounds();
 			}
 			matrix.scale(
-<<<<<<< HEAD
-					bounds.width !== 0 ? rect.width / bounds.width : 1,
-					bounds.height !== 0 ? rect.height / bounds.height : 1);
-=======
 					bounds.width !== 0 ? rect.width / bounds.width : 0,
 					bounds.height !== 0 ? rect.height / bounds.height : 0);
->>>>>>> d54e1f5b
 		}
 		center = bounds.getCenter();
 		matrix.translate(-center.x, -center.y);
@@ -4758,15 +4693,9 @@
 		var path = new Path[Base.capitalize(this._type)]({
 			center: new Point(),
 			size: this._size,
-<<<<<<< HEAD
 			radius: this._radius
-		}), insert);
-=======
-			radius: this._radius,
-			insert: false
 		});
 		path.copyAttributes(this);
->>>>>>> d54e1f5b
 		if (paper.settings.applyMatrix)
 			path.setApplyMatrix(true);
 		if (insert === undefined || insert)
@@ -6560,11 +6489,7 @@
 				_evaluateMethods: methods
 			}
 		}
-<<<<<<< HEAD
-	});
-=======
 	);
->>>>>>> d54e1f5b
 },
 new function() {
 
@@ -7470,16 +7395,6 @@
 					|| /z\s*\S+/i.test(pathData) ? CompoundPath : Path;
 			return new ctor(pathData);
 		}
-<<<<<<< HEAD
-		return locations;
-	},
-
-	getCrossings: function(path) {
-		return this.getIntersections(path, function(inter) {
-			return inter.isOverlap() || inter.isCrossing();
-		});
-=======
->>>>>>> d54e1f5b
 	},
 
 	_asPathItem: function() {
@@ -7930,17 +7845,10 @@
 		}
 		if (curves) {
 			var total = this._countCurves(),
-<<<<<<< HEAD
-				from = index > 0 && index + amount - 1 === total ? index - 1
-					: index,
-				start = from,
-				to = Math.min(from + amount, total);
-=======
 				start = index > 0 && index + amount - 1 === total ? index - 1
 					: index,
 				insert = start,
 				end = Math.min(start + amount, total);
->>>>>>> d54e1f5b
 			if (segs._curves) {
 				curves.splice.apply(curves, [start, 0].concat(segs._curves));
 				insert += segs._curves.length;
@@ -8138,59 +8046,12 @@
 			this.setSelected(true);
 	},
 
-<<<<<<< HEAD
-	flatten: function(maxDistance) {
-		var iterator = new PathIterator(this, 64, 0.1),
-			pos = 0,
-			step = iterator.length / Math.ceil(iterator.length / maxDistance),
-			end = iterator.length + (this._closed ? -step : step) / 2;
-		var segments = [];
-		while (pos <= end) {
-			segments.push(new Segment(iterator.getPointAt(pos)));
-			pos += step;
-		}
-		this.setSegments(segments);
-	},
-
-	reduce: function() {
-		var curves = this.getCurves();
-		for (var i = curves.length - 1; i >= 0; i--) {
-			var curve = curves[i];
-			if (!curve.hasHandles() && (curve.getLength() === 0
-					|| curve.isCollinear(curve.getNext())))
-				curve.remove();
-		}
-		return this;
-	},
-
-	simplify: function(tolerance) {
-		if (this._segments.length > 2) {
-			var fitter = new PathFitter(this, tolerance || 2.5);
-			this.setSegments(fitter.fit());
-		}
-	},
-
-	split: function(index, parameter) {
-		if (parameter === null)
-			return null;
-		if (arguments.length === 1) {
-			var arg = index;
-			if (typeof arg === 'number')
-				arg = this.getLocationAt(arg);
-			if (!arg)
-				return null;
-			index = arg.index;
-			parameter = arg.parameter;
-		}
-		var tMin = 4e-7,
-=======
 	splitAt: function(location) {
 		var loc = typeof location === 'number'
 				? this.getLocationAt(location) : location,
 			index = loc && loc.index,
 			time = loc && loc.time,
 			tMin = 4e-7,
->>>>>>> d54e1f5b
 			tMax = 1 - tMin;
 		if (time >= tMax) {
 			index++;
@@ -8709,40 +8570,25 @@
 		}
 
 		for (var i = 0, l = segments.length; i < l; i++) {
-<<<<<<< HEAD
-			var segment = segments[i];
-			segment._transformCoordinates(matrix, coords, false);
-			var state = segment._selectionState,
-				pX = coords[0],
-				pY = coords[1];
-
-			var fillStyle = ctx.fillStyle;
-			ctx.fillStyle = '#000000';
-
-			if (state & 1)
-=======
+
 			var segment = segments[i],
 				selection = segment._selection;
 			segment._transformCoordinates(matrix, coords);
 			pX = coords[0];
 			pY = coords[1];
+
+			var fillStyle = ctx.fillStyle;
+			ctx.fillStyle = '#000000';
+
 			if (selection & 2)
->>>>>>> d54e1f5b
 				drawHandle(2);
 			if (selection & 4)
 				drawHandle(4);
-<<<<<<< HEAD
-
-			if (state & 4) {
+
+			if (selection & 1) {
 				ctx.fillRect(pX - half, pY - half, size, size);
 				ctx.fillStyle = '#FFFFFF';
-=======
-			ctx.fillRect(pX - half, pY - half, size, size);
-			if (!(selection & 1)) {
-				var fillStyle = ctx.fillStyle;
-				ctx.fillStyle = '#ffffff';
->>>>>>> d54e1f5b
-				ctx.fillRect(pX - half + 1, pY - half + 1, size - 2, size - 2);
+	            ctx.fillRect(pX - half + 1, pY - half + 1, size - 2, size - 2);
 
 			} else {
 				ctx.fillStyle = fillStyle;
@@ -8750,7 +8596,6 @@
 			}
 
 			ctx.fillStyle = fillStyle;
-
 		}
 	}
 
@@ -9691,16 +9536,9 @@
 		if (_path2 && (operator.subtract || operator.exclude)
 				^ (_path2.isClockwise() ^ _path1.isClockwise()))
 			_path2.reverse();
-<<<<<<< HEAD
-		var crossings = CurveLocation.expand(_path1.getCrossings(_path2));
-		divideLocations(crossings);
-
-		var segments = [],
-=======
 		var crossings = divideLocations(
 				CurveLocation.expand(_path1.getCrossings(_path2))),
 			segments = [],
->>>>>>> d54e1f5b
 			monoCurves = [];
 
 		function collect(paths) {
@@ -9717,11 +9555,7 @@
 			collect(_path2._children || [_path2]);
 		for (var i = 0, l = crossings.length; i < l; i++) {
 			propagateWinding(crossings[i]._segment, _path1, _path2, monoCurves,
-<<<<<<< HEAD
-					operation);
-=======
 					operator);
->>>>>>> d54e1f5b
 		}
 		for (var i = 0, l = segments.length; i < l; i++) {
 			var segment = segments[i],
@@ -9747,11 +9581,7 @@
 		var _path1 = preparePath(path1, false),
 			_path2 = preparePath(path2, false),
 			crossings = _path1.getCrossings(_path2),
-<<<<<<< HEAD
-			sub = operation === 'subtract',
-=======
 			sub = operator.subtract,
->>>>>>> d54e1f5b
 			paths = [];
 
 		function addPath(path) {
@@ -10081,20 +9911,12 @@
 				path.firstSegment.setHandleIn(handleIn);
 				path.setClosed(true);
 			} else if (path) {
-<<<<<<< HEAD
-				var length = path.getLength();
-				if (length >= 2e-7) {
-					console.error('Boolean operation resulted in open path',
-							'segments =', path._segments.length,
-							'length =', length);
-=======
 				var area = path.getArea(true);
 				if (Math.abs(area) >= 2e-7) {
 					console.error('Boolean operation resulted in open path',
 							'segments =', path._segments.length,
 							'length =', path.getLength(),
 							'area=', area);
->>>>>>> d54e1f5b
 				}
 				path = null;
 			}
@@ -13007,18 +12829,11 @@
 			if (move) {
 				if (tool._moveCount && pt.equals(toolPoint)) {
 					return false;
-<<<<<<< HEAD
-				if (maxDistance != null && maxDistance !== 0) {
-					if (distance > maxDistance) {
-						point = this._point.add(vector.normalize(maxDistance));
-					} else if (matchMaxDistance) {
-=======
 				}
 				if (toolPoint && (minDistance != null || maxDistance != null)) {
 					var vector = pt.subtract(toolPoint),
 						distance = vector.getLength();
 					if (distance < (minDistance || 0))
->>>>>>> d54e1f5b
 						return false;
 					if (maxDistance) {
 						pt = toolPoint.add(vector.normalize(
