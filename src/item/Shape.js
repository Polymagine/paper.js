/*
 * Paper.js - The Swiss Army Knife of Vector Graphics Scripting.
 * http://paperjs.org/
 *
 * Copyright (c) 2011 - 2016, Juerg Lehni & Jonathan Puckey
 * http://scratchdisk.com/ & http://jonathanpuckey.com/
 *
 * Distributed under the MIT license. See LICENSE file for details.
 *
 * All rights reserved.
 */

/**
 * @name Shape
 *
 * @class
 *
 * @extends Item
 */
var Shape = Item.extend(/** @lends Shape# */{
    _class: 'Shape',
    _applyMatrix: false,
    _canApplyMatrix: false,
    _canScaleStroke: true,
    _serializeFields: {
        type: null,
        size: null,
        radius: null
    },

    initialize: function Shape(props) {
        this._initialize(props);
    },

    _equals: function(item) {
        return this._type === item._type
            && this._size.equals(item._size)
            // Radius can be a number or size:
            && Base.equals(this._radius, item._radius);
    },

    copyContent: function(source) {
        this.setType(source._type);
        this.setSize(source._size);
        this.setRadius(source._radius);
    },

    /**
     * The type of shape of the item as a string.
     *
     * @bean
     * @type String
     * @values 'rectangle', 'circle', 'ellipse'
     */
    getType: function() {
        return this._type;
    },

    setType: function(type) {
        this._type = type;
    },

    /**
     * @private
     * @bean
     * @deprecated use {@link #getType()} instead.
     */
    getShape: '#getType',
    setShape: '#setType',

    /**
     * The size of the shape.
     *
     * @bean
     * @type Size
     */
    getSize: function() {
        var size = this._size;
        return new LinkedSize(size.width, size.height, this, 'setSize');
    },

    setSize: function(/* size */) {
        var size = Size.read(arguments);
        if (!this._size) {
            // First time, e.g. whean reading from JSON...
            this._size = size.clone();
        } else if (!this._size.equals(size)) {
            var type = this._type,
                width = size.width,
                height = size.height;
            if (type === 'rectangle') {
                // Shrink radius accordingly
                var radius = Size.min(this._radius, size.divide(2));
                this._radius.set(radius.width, radius.height);
            } else if (type === 'circle') {
                // Use average of width and height as new size, then calculate
                // radius as a number from that:
                width = height = (width + height) / 2;
                this._radius = width / 2;
            } else if (type === 'ellipse') {
                // The radius is a size.
                this._radius.set(width / 2, height / 2);
            }
            this._size.set(width, height);
            this._changed(/*#=*/Change.GEOMETRY);
        }
    },

    /**
     * The radius of the shape, as a number if it is a circle, or a size object
     * for ellipses and rounded rectangles.
     *
     * @bean
     * @type Number|Size
     */
    getRadius: function() {
        var rad = this._radius;
        return this._type === 'circle'
                ? rad
                : new LinkedSize(rad.width, rad.height, this, 'setRadius');
    },

    setRadius: function(radius) {
        var type = this._type;
        if (type === 'circle') {
            if (radius === this._radius)
                return;
            var size = radius * 2;
            this._radius = radius;
            this._size.set(size, size);
        } else {
            radius = Size.read(arguments);
            if (!this._radius) {
                // First time, e.g. whean reading from JSON...
                this._radius = radius.clone();
            } else {
                if (this._radius.equals(radius))
                    return;
                this._radius.set(radius.width, radius.height);
                if (type === 'rectangle') {
                    // Grow size accordingly
                    var size = Size.max(this._size, radius.multiply(2));
                    this._size.set(size.width, size.height);
                } else if (type === 'ellipse') {
                    this._size.set(radius.width * 2, radius.height * 2);
                }
            }
        }
        this._changed(/*#=*/Change.GEOMETRY);
    },

    isEmpty: function() {
        // A shape can never be "empty" in the sense that it always holds a
        // definition. This is required for Group#bounds to work correctly when
        // containing a Shape.
        return false;
    },

    /**
     * Creates a new path item with same geometry as this shape item, and
     * inherits all settings from it, similar to {@link Item#clone()}.
     *
     * @param {Boolean} [insert=true] specifies whether the new path should be
     *     inserted into the scene graph. When set to `true`, it is inserted
     *     above the shape item
     * @return {Shape} the newly created path item with the same geometry as
     *     this shape item
     * @see Path#toShape(insert)
     */
    toPath: function(insert) {
        // TODO: Move to Path.createTYPE creators instead of fake constructors.
        var path = new Path[Base.capitalize(this._type)]({
            center: new Point(),
            size: this._size,
<<<<<<< HEAD
            radius: this._radius/*,
            insert: false*/
        }), insert);
=======
            radius: this._radius,
            insert: false
        });
        path.copyAttributes(this);
>>>>>>> d54e1f5b
        // The created path will inherit #applyMatrix from this Shape, hence it
        // will always be false.
        // Respect the setting of paper.settings.applyMatrix for new paths:
        if (paper.settings.applyMatrix)
            path.setApplyMatrix(true);
        if (insert === undefined || insert)
            path.insertAbove(this);
        return path;
    },

    toShape: '#clone',

    _draw: function(ctx, param, viewMatrix, strokeMatrix) {
        var style = this._style,
            hasFill = style.hasFill(),
            hasStroke = style.hasStroke(),
            dontPaint = param.dontFinish || param.clip,
            untransformed = !strokeMatrix;
        if (hasFill || hasStroke || dontPaint) {
            var type = this._type,
                radius = this._radius,
                isCircle = type === 'circle';
            if (!param.dontStart)
                ctx.beginPath();
            if (untransformed && isCircle) {
                ctx.arc(0, 0, radius, 0, Math.PI * 2, true);
            } else {
                var rx = isCircle ? radius : radius.width,
                    ry = isCircle ? radius : radius.height,
                    size = this._size,
                    width = size.width,
                    height = size.height;
                if (untransformed && type === 'rectangle' && rx === 0 && ry === 0) {
                    // Rectangles with no rounding
                    ctx.rect(-width / 2, -height / 2, width, height);
                } else {
                    // Round rectangles, ellipses, transformed circles
                    var x = width / 2,
                        y = height / 2,
                        // Use 1 - KAPPA to calculate position of control points
                        // from the corners inwards.
                        kappa = 1 - /*#=*/Numerical.KAPPA,
                        cx = rx * kappa,
                        cy = ry * kappa,
                        // Build the coordinates list, so it can optionally be
                        // transformed by the strokeMatrix.
                        c = [
                            -x, -y + ry,
                            -x, -y + cy,
                            -x + cx, -y,
                            -x + rx, -y,
                            x - rx, -y,
                            x - cx, -y,
                            x, -y + cy,
                            x, -y + ry,
                            x, y - ry,
                            x, y - cy,
                            x - cx, y,
                            x - rx, y,
                            -x + rx, y,
                            -x + cx, y,
                            -x, y - cy,
                            -x, y - ry
                        ];
                    if (strokeMatrix)
                        strokeMatrix.transform(c, c, 32);
                    ctx.moveTo(c[0], c[1]);
                    ctx.bezierCurveTo(c[2], c[3], c[4], c[5], c[6], c[7]);
                    if (x !== rx)
                        ctx.lineTo(c[8], c[9]);
                    ctx.bezierCurveTo(c[10], c[11], c[12], c[13], c[14], c[15]);
                    if (y !== ry)
                        ctx.lineTo(c[16], c[17]);
                    ctx.bezierCurveTo(c[18], c[19], c[20], c[21], c[22], c[23]);
                    if (x !== rx)
                        ctx.lineTo(c[24], c[25]);
                    ctx.bezierCurveTo(c[26], c[27], c[28], c[29], c[30], c[31]);
                }
            }
            ctx.closePath();
        }
        if (!dontPaint && (hasFill || hasStroke)) {
            this._setStyles(ctx, param, viewMatrix);
            if (hasFill) {
                ctx.fill(style.getFillRule());
                ctx.shadowColor = 'rgba(0,0,0,0)';
            }
            if (hasStroke)
                ctx.stroke();
        }
    },

    _canComposite: function() {
        // A path with only a fill or a stroke can be directly blended, but if
        // it has both, it needs to be drawn into a separate canvas first.
        return !(this.hasFill() && this.hasStroke());
    },

    _getBounds: function(matrix, options) {
        var rect = new Rectangle(this._size).setCenter(0, 0),
            style = this._style,
            strokeWidth = options.stroke && style.hasStroke()
                    && style.getStrokeWidth();
        // If we're getting the strokeBounds, include the stroke width before
        // or after transforming the rect, based on strokeScaling.
        if (matrix)
            rect = matrix._transformBounds(rect);
        return strokeWidth
                ? rect.expand(Path._getStrokePadding(strokeWidth,
                    this._getStrokeMatrix(matrix, options)))
                : rect;
    }
},
new function() { // Scope for _contains() and _hitTestSelf() code.
    // Returns the center of the quarter corner ellipse for rounded rectangle,
    // if the point lies within its bounding box.
    function getCornerCenter(that, point, expand) {
        var radius = that._radius;
        if (!radius.isZero()) {
            var halfSize = that._size.divide(2);
            for (var i = 0; i < 4; i++) {
                // Calculate the bounding boxes of the four quarter ellipses
                // that define the rounded rectangle, and hit-test these.
                var dir = new Point(i & 1 ? 1 : -1, i > 1 ? 1 : -1),
                    corner = dir.multiply(halfSize),
                    center = corner.subtract(dir.multiply(radius)),
                    rect = new Rectangle(corner, center);
                if ((expand ? rect.expand(expand) : rect).contains(point))
                    return center;
            }
        }
    }

    function isOnEllipseStroke(point, radius, padding, quadrant) {
        // Translate the ellipse / circle to the unit circle with radius 1, and
        // translate the point along by dividing with radius (a number for
        // circle, a size for ellipse). Then subtract the radius with the same
        // direction as point (vector.normalize()), to get a vector that
        // describe proximity and direction to the stroke. Translate this back
        // by multiplying with radius, then divide by strokePadding to get a new
        // vector in stroke space, and finally check its length.
        var vector = point.divide(radius);
        // We also have to check the vector's quadrant in case we're matching
        // quarter ellipses in the corners.
        return (!quadrant || vector.quadrant === quadrant) &&
                vector.subtract(vector.normalize()).multiply(radius)
                    .divide(padding).length <= 1;
    }

    return /** @lends Shape# */{
        _contains: function _contains(point) {
            if (this._type === 'rectangle') {
                var center = getCornerCenter(this, point);
                return center
                        // If there's a quarter ellipse center, use the same
                        // check as for ellipses below.
                        ? point.subtract(center).divide(this._radius)
                            .getLength() <= 1
                        : _contains.base.call(this, point);
            } else {
                return point.divide(this.size).getLength() <= 0.5;
            }
        },

        _hitTestSelf: function _hitTestSelf(point, options, viewMatrix,
                strokeMatrix) {
            var hit = false,
                style = this._style,
                hitStroke = options.stroke && style.hasStroke(),
                hitFill = options.fill && style.hasFill();
            // Just like in Path, use stroke-hit-tests also for hitting fill
            // with tolerance:
            if (hitStroke || hitFill) {
                var type = this._type,
                    radius = this._radius,
                    strokeRadius = hitStroke ? style.getStrokeWidth() / 2 : 0,
                    strokePadding = options._tolerancePadding.add(
                        Path._getStrokePadding(strokeRadius,
                            !style.getStrokeScaling() && strokeMatrix));
                if (type === 'rectangle') {
                    var padding = strokePadding.multiply(2),
                        center = getCornerCenter(this, point, padding);
                    if (center) {
                        // Check the stroke of the quarter corner ellipse:
                        hit = isOnEllipseStroke(point.subtract(center), radius,
                                strokePadding, center.getQuadrant());
                    } else {
                        var rect = new Rectangle(this._size).setCenter(0, 0),
                            outer = rect.expand(padding),
                            inner = rect.expand(padding.negate());
                        hit = outer._containsPoint(point)
                                && !inner._containsPoint(point);
                    }
                } else {
                    hit = isOnEllipseStroke(point, radius, strokePadding);
                }
            }
            // NOTE: The above test is only for stroke, and the added tolerance
            // when testing for fill. The actual fill test happens in
            // Item#_hitTestSelf(), through its call of #_contains().
            return hit ? new HitResult(hitStroke ? 'stroke' : 'fill', this)
                    : _hitTestSelf.base.apply(this, arguments);
        }
    };
}, {
// Mess with indentation in order to get more line-space below:
statics: new function() {
    function createShape(type, point, size, radius, args) {
        var item = new Shape(Base.getNamed(args));
        item._type = type;
        item._size = size;
        item._radius = radius;
        return item.translate(point);
    }

    return /** @lends Shape */{
        /**
         * Creates a circular shape item.
         *
         * @name Shape.Circle
         * @param {Point} center the center point of the circle
         * @param {Number} radius the radius of the circle
         * @return {Shape} the newly created shape
         *
         * @example {@paperscript}
         * var shape = new Shape.Circle(new Point(80, 50), 30);
         * shape.strokeColor = 'black';
         */
        /**
         * Creates a circular shape item from the properties described by an
         * object literal.
         *
         * @name Shape.Circle
         * @param {Object} object an object literal containing properties
         * describing the shape's attributes
         * @return {Shape} the newly created shape
         *
         * @example {@paperscript}
         * var shape = new Shape.Circle({
         *     center: [80, 50],
         *     radius: 30,
         *     strokeColor: 'black'
         * });
         */
        Circle: function(/* center, radius */) {
            var center = Point.readNamed(arguments, 'center'),
                radius = Base.readNamed(arguments, 'radius');
            return createShape('circle', center, new Size(radius * 2), radius,
                    arguments);
        },

        /**
         * Creates a rectangular shape item, with optionally rounded corners.
         *
         * @name Shape.Rectangle
         * @param {Rectangle} rectangle the rectangle object describing the
         * geometry of the rectangular shape to be created
         * @param {Size} [radius=null] the size of the rounded corners
         * @return {Shape} the newly created shape
         *
         * @example {@paperscript}
         * var rectangle = new Rectangle(new Point(20, 20), new Size(60, 60));
         * var shape = new Shape.Rectangle(rectangle);
         * shape.strokeColor = 'black';
         *
         * @example {@paperscript} // The same, with rounder corners
         * var rectangle = new Rectangle(new Point(20, 20), new Size(60, 60));
         * var cornerSize = new Size(10, 10);
         * var shape = new Shape.Rectangle(rectangle, cornerSize);
         * shape.strokeColor = 'black';
         */
        /**
         * Creates a rectangular shape item from a point and a size object.
         *
         * @name Shape.Rectangle
         * @param {Point} point the rectangle's top-left corner.
         * @param {Size} size the rectangle's size.
         * @return {Shape} the newly created shape
         *
         * @example {@paperscript}
         * var point = new Point(20, 20);
         * var size = new Size(60, 60);
         * var shape = new Shape.Rectangle(point, size);
         * shape.strokeColor = 'black';
         */
        /**
         * Creates a rectangular shape item from the passed points. These do not
         * necessarily need to be the top left and bottom right corners, the
         * constructor figures out how to fit a rectangle between them.
         *
         * @name Shape.Rectangle
         * @param {Point} from the first point defining the rectangle
         * @param {Point} to the second point defining the rectangle
         * @return {Shape} the newly created shape
         *
         * @example {@paperscript}
         * var from = new Point(20, 20);
         * var to = new Point(80, 80);
         * var shape = new Shape.Rectangle(from, to);
         * shape.strokeColor = 'black';
         */
        /**
         * Creates a rectangular shape item from the properties described by an
         * object literal.
         *
         * @name Shape.Rectangle
         * @param {Object} object an object literal containing properties
         * describing the shape's attributes
         * @return {Shape} the newly created shape
         *
         * @example {@paperscript}
         * var shape = new Shape.Rectangle({
         *     point: [20, 20],
         *     size: [60, 60],
         *     strokeColor: 'black'
         * });
         *
         * @example {@paperscript}
         * var shape = new Shape.Rectangle({
         *     from: [20, 20],
         *     to: [80, 80],
         *     strokeColor: 'black'
         * });
         *
         * @example {@paperscript}
         * var shape = new Shape.Rectangle({
         *     rectangle: {
         *         topLeft: [20, 20],
         *         bottomRight: [80, 80]
         *     },
         *     strokeColor: 'black'
         * });
         *
         * @example {@paperscript}
         * var shape = new Shape.Rectangle({
         *  topLeft: [20, 20],
         *     bottomRight: [80, 80],
         *     radius: 10,
         *     strokeColor: 'black'
         * });
         */
        Rectangle: function(/* rectangle */) {
            var rect = Rectangle.readNamed(arguments, 'rectangle'),
                radius = Size.min(Size.readNamed(arguments, 'radius'),
                        rect.getSize(true).divide(2));
            return createShape('rectangle', rect.getCenter(true),
                    rect.getSize(true), radius, arguments);
        },

        /**
         * Creates an elliptical shape item.
         *
         * @name Shape.Ellipse
         * @param {Rectangle} rectangle the rectangle circumscribing the ellipse
         * @return {Shape} the newly created shape
         *
         * @example {@paperscript}
         * var rectangle = new Rectangle(new Point(20, 20), new Size(180, 60));
         * var shape = new Shape.Ellipse(rectangle);
         * shape.fillColor = 'black';
         */
        /**
         * Creates an elliptical shape item from the properties described by an
         * object literal.
         *
         * @name Shape.Ellipse
         * @param {Object} object an object literal containing properties
         * describing the shape's attributes
         * @return {Shape} the newly created shape
         *
         * @example {@paperscript}
         * var shape = new Shape.Ellipse({
         *     point: [20, 20],
         *     size: [180, 60],
         *     fillColor: 'black'
         * });
         *
         * @example {@paperscript} // Placing by center and radius
         * var shape = new Shape.Ellipse({
         *     center: [110, 50],
         *     radius: [90, 30],
         *     fillColor: 'black'
         * });
         */
        Ellipse: function(/* rectangle */) {
            var ellipse = Shape._readEllipse(arguments),
                radius = ellipse.radius;
            return createShape('ellipse', ellipse.center, radius.multiply(2),
                    radius, arguments);
        },

        // Private method to read ellipse center and radius from arguments list,
        // shared with Path.Ellipse constructor.
        _readEllipse: function(args) {
            var center,
                radius;
            if (Base.hasNamed(args, 'radius')) {
                center = Point.readNamed(args, 'center');
                radius = Size.readNamed(args, 'radius');
            } else {
                var rect = Rectangle.readNamed(args, 'rectangle');
                center = rect.getCenter(true);
                radius = rect.getSize(true).divide(2);
            }
            return { center: center, radius: radius };
        }
    };
}});<|MERGE_RESOLUTION|>--- conflicted
+++ resolved
@@ -172,16 +172,9 @@
         var path = new Path[Base.capitalize(this._type)]({
             center: new Point(),
             size: this._size,
-<<<<<<< HEAD
-            radius: this._radius/*,
-            insert: false*/
-        }), insert);
-=======
-            radius: this._radius,
-            insert: false
+            radius: this._radius
         });
         path.copyAttributes(this);
->>>>>>> d54e1f5b
         // The created path will inherit #applyMatrix from this Shape, hence it
         // will always be false.
         // Respect the setting of paper.settings.applyMatrix for new paths:
