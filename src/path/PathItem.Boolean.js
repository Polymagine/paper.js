/*
 * Paper.js - The Swiss Army Knife of Vector Graphics Scripting.
 * http://paperjs.org/
 *
 * Copyright (c) 2011 - 2014, Juerg Lehni & Jonathan Puckey
 * http://scratchdisk.com/ & http://jonathanpuckey.com/
 *
 * Distributed under the MIT license. See LICENSE file for details.
 *
 * All rights reserved.
 */

/*
 * Boolean Geometric Path Operations
 *
 * This is mostly written for clarity and compatibility, not optimised for
 * performance, and has to be tested heavily for stability.
 *
 * Supported
 *  - Path and CompoundPath items
 *  - Boolean Union
 *  - Boolean Intersection
 *  - Boolean Subtraction
 *  - Resolving a self-intersecting Path
 *
 * Not supported yet
 *  - Boolean operations on self-intersecting Paths
 *  - Paths are clones of each other that ovelap exactly on top of each other!
 *
 * @author Harikrishnan Gopalakrishnan
 * http://hkrish.com/playground/paperjs/booleanStudy.html
 */

PathItem.inject(new function() {
	/*
	 * To deal with a HTML5 canvas requirement where CompoundPaths' child
	 * contours has to be of different winding direction for correctly
	 * filling holes. But if some individual countours are disjoint, i.e.
	 * islands, we have to reorient them so that:
	 * - The holes have opposite winding direction, already handled by paper
	 * - Islands have to have the same winding direction as the first child
	 *
	 * NOTE: Does NOT handle self-intersecting CompoundPaths.
	 */
	function reorientPath(path) {
<<<<<<< HEAD
		/**
		 * Returns a point that is inside the path
		 */
		function getInteriorPoint (path) {
			var bounds = path.getBounds(),
				point = bounds.getCenter(true);
			if (!path.contains(point)) {
				// Since there is no guarantee that a poly-bezier path contains
				// the center of its bounding rectangle, we shoot a ray in
				// +x direction from the center and select a point between
				// consecutive intersections of the ray
				var curves = path._getMonoCurves(),
					roots = [],
					x = point.x,
					y = point.y,
					xIntercepts = [];
				for (var i = 0, l = curves.length; i < l; i++) {
					var values = curves[i].values;
					if ((curves[i].winding === 1
							&& y >= values[1] && y <= values[7]
							|| y >= values[7] && y <= values[1])
							&& Curve.solveCubic(values, 1, y, roots, 0, 1) > 0) {
						for (var j = roots.length - 1; j >= 0; j--) {
							var x0 = Curve.evaluate(values, roots[j], 0).x;
							xIntercepts.push(x0);
						}
					}
					if (xIntercepts.length > 1)
						break;
				}
				point.x = (xIntercepts[0] + xIntercepts[1]) / 2;
			}
			return point;
		}
=======
		// Create a cloned version of the path firsts that we can modify freely,
		// with its matrix applied to its geometry. 
		path = path.clone(false).reduce().transform(null, true);
>>>>>>> 2a08a884
		if (path instanceof CompoundPath) {
			var children = path.removeChildren(),
				length = children.length,
				bounds = new Array(length),
				counters = new Array(length),
				clockwise, point;
			children.sort(function(a, b) {
				return b.getBounds().getArea() - a.getBounds().getArea();
			});
			path.addChildren(children);
			clockwise = children[0].isClockwise();
			for (var i = 0; i < length; i++) {
				counters[i] = 0;
				point = getInteriorPoint(children[i]);
				for (var j = i-1; j >= 0; j--) {
					if (children[j].contains(point))
						counters[i]++;
				}
				// Omit the first child
				if (i > 0 && counters[i] % 2 === 0)
					children[i].setClockwise(clockwise);
			}
		}
		return path;
	}

	// Boolean operators return true if a curve with the given winding 
	// contribution contributes to the final result or not. They are called
	// for each curve in the graph after curves in the operands are
	// split at intersections.
	function computeBoolean(path1, path2, operator, subtract) {
		// We do not modify the operands themselves
		// The result might not belong to the same type
		// i.e. subtraction(A:Path, B:Path):CompoundPath etc.
		// We call reduce() on both cloned paths to simplify compound paths and
		// remove empty curves. We also apply matrices to both paths in case
		// they were transformed.
		var _path1 = reorientPath(path1);
			_path2 = path2 && path1 !== path2 && reorientPath(path2);
		// Do operator specific calculations before we begin
		// Make both paths at clockwise orientation, except when subtract = true
		// We need both paths at opposite orientation for subtraction.
		if (!_path1.isClockwise())
			_path1.reverse();
		if (_path2 && !(subtract ^ _path2.isClockwise()))
			_path2.reverse();
		// Split curves at intersections on both paths. Note that for self
		// intersection, _path2 will be null and getIntersections() handles it.
		splitPath(_path1.getIntersections(_path2, true));

		var chain = [],
			windings = [],
			lengths = [],
			segments = [],
			// Aggregate of all curves in both operands, monotonic in y
			monoCurves = [];

		function collect(paths) {
			for (var i = 0, l = paths.length; i < l; i++) {
				var path = paths[i];
				segments.push.apply(segments, path._segments);
				monoCurves.push.apply(monoCurves, path._getMonoCurves());
			}
		}

		// Collect all segments and monotonic curves
		collect(_path1._children || [_path1]);
		if (_path2)
			collect(_path2._children || [_path2]);
		// Propagate the winding contribution. Winding contribution of curves
		// does not change between two intersections.
		// First, sort all segments with an intersection to the begining.
		segments.sort(function(a, b) {
			var _a = a._intersection,
				_b = b._intersection;
			return !_a && !_b || _a && _b ? 0 : _a ? -1 : 1;
		});
		for (var i = 0, l = segments.length; i < l; i++) {
			var segment = segments[i];
			if (segment._winding != null)
				continue;
			// Here we try to determine the most probable winding number
			// contribution for this curve-chain. Once we have enough confidence
			// in the winding contribution, we can propagate it until the
			// intersection or end of a curve chain.
			chain.length = windings.length = lengths.length = 0;
			var totalLength = 0,
				startSeg = segment;
			do {
				chain.push(segment);
				lengths.push(totalLength += segment.getCurve().getLength());
				segment = segment.getNext();
			} while (segment && !segment._intersection && segment !== startSeg);
			// Select the median winding of three random points along this curve
			// chain, as a representative winding number. The random selection
			// gives a better chance of returning a correct winding than equally
			// dividing the curve chain, with the same (amortised) time.
			for (var j = 0; j < 3; j++) {
				var length = totalLength * Math.random(),
					amount = lengths.length;
					k = 0;
				do {
					if (lengths[k] >= length) {
						if (k > 0) 
							length -= lengths[k - 1];
						break;
					}
				} while (++k < amount);
				var curve = chain[k].getCurve(),
					point = curve.getPointAt(length),
					hor = curve.isHorizontal(),
					path = curve._path;
				if (path._parent instanceof CompoundPath)
					path = path._parent;
				// While subtracting, we need to omit this curve if this 
				// curve is contributing to the second operand and is outside
				// the first operand.
				windings[j] = subtract && _path2
						&& (path === _path1 && _path2._getWinding(point, hor)
						|| path === _path2 && !_path1._getWinding(point, hor))
						? 0
						: getWinding(point, monoCurves, hor);
			}
			windings.sort();
			// Assign the median winding to the entire curve chain.
			var winding = windings[1];
			for (var j = chain.length - 1; j >= 0; j--)
				chain[j]._winding = winding;
		}
		// Trace closed contours and insert them into the result.
		var result = new CompoundPath();
		result.addChildren(tracePaths(segments, operator), true);
		// Delete the proxies
		_path1.remove();
		if (_path2)
			_path2.remove();
		// And then, we are done.
		return result.reduce();
	}

	/**
	 * Private method for splitting a PathItem at the given intersections.
	 * The routine works for both self intersections and intersections 
	 * between PathItems.
	 * @param {CurveLocation[]} intersections Array of CurveLocation objects
	 */
	function splitPath(intersections) {
		var TOLERANCE = /*#=*/ Numerical.TOLERANCE,
			linearSegments;

		function resetLinear() {
			// Reset linear segments if they were part of a linear curve 
			// and if we are done with the entire curve.
			for (var i = 0, l = linearSegments.length; i < l; i++) {
				var segment = linearSegments[i];
				// FIXME: Don't reset the appropriate handle if the intersection
				// was on t == 0 && t == 1.
				segment._handleOut.set(0, 0);
				segment._handleIn.set(0, 0);
			}
		}

		for (var i = intersections.length - 1, curve, prevLoc; i >= 0; i--) {
			var loc = intersections[i],
				t = loc._parameter;
			// Check if we are splitting same curve multiple times
			if (prevLoc && prevLoc._curve === loc._curve
					// Avoid dividing with zero
					&& prevLoc._parameter > 0) {
				// Scale parameter after previous split.
				t /= prevLoc._parameter;
			} else {
				if (linearSegments)
					resetLinear();
				curve = loc._curve;
				linearSegments = curve.isLinear() && [];
			}
			var newCurve,
				segment;
			// Split the curve at t, while ignoring linearity of curves
			if (newCurve = curve.divide(t, true, true)) {
				segment = newCurve._segment1;
				curve = newCurve.getPrevious();
			} else {
				segment = t < TOLERANCE
					? curve._segment1
					: t > 1 - TOLERANCE
						? curve._segment2
						: curve.getPartLength(0, t) < curve.getPartLength(t, 1)
							? curve._segment1
							: curve._segment2;
			}
			// Link the new segment with the intersection on the other curve
			segment._intersection = loc.getIntersection();
			loc._segment = segment;
			if (linearSegments)
				linearSegments.push(segment);
			prevLoc = loc;
		}
		if (linearSegments)
			resetLinear();
	}

	/**
	 * Private method that returns the winding contribution of the  given point
	 * with respect to a given set of monotone curves.
	 */
	function getWinding(point, curves, horizontal, testContains) {
		var TOLERANCE = /*#=*/ Numerical.TOLERANCE,
			x = point.x,
			y = point.y,
			windLeft = 0,
			windRight = 0,
			roots = [],
			abs = Math.abs,
			MAX = 1 - TOLERANCE;
		// Absolutely horizontal curves may return wrong results, since
		// the curves are monotonic in y direction and this is an
		// indeterminate state.
		if (horizontal) {
			var yTop = -Infinity,
				yBottom = Infinity,
				yBefore = y - TOLERANCE,
				yAfter = y + TOLERANCE;
			// Find the closest top and bottom intercepts for the same vertical
			// line.
			for (var i = 0, l = curves.length; i < l; i++) {
				var values = curves[i].values;
				if (Curve.solveCubic(values, 0, x, roots, 0, 1) > 0) {
					for (var j = roots.length - 1; j >= 0; j--) {
						var y0 = Curve.evaluate(values, roots[j], 0).y;
						if (y0 < yBefore && y0 > yTop) {
							yTop = y0;
						} else if (y0 > yAfter && y0 < yBottom) {
							yBottom = y0;
						}
					}
				}
			}
			// Shift the point lying on the horizontal curves by
			// half of closest top and bottom intercepts.
			yTop = (yTop + y) / 2;
			yBottom = (yBottom + y) / 2;
			if (yTop > -Infinity)
				windLeft = getWinding(new Point(x, yTop), curves);
			if (yBottom < Infinity)
				windRight = getWinding(new Point(x, yBottom), curves);
		} else {
			var xBefore = x - TOLERANCE,
				xAfter = x + TOLERANCE;
			// Find the winding number for right side of the curve, inclusive of
			// the curve itself, while tracing along its +-x direction.
			for (var i = 0, l = curves.length; i < l; i++) {
				var curve = curves[i],
					values = curve.values,
					winding = curve.winding,
					next = curve.next;
					// Since the curves are monotone in y direction, we can just
					// compare the endpoints of the curve to determine if the
					// ray from query point along +-x direction will intersect
					// the monotone curve. Results in quite significant speedup.
				if (winding && (winding === 1 
						&& y >= values[1] && y <= values[7]
						|| y >= values[7] && y <= values[1])
					&& Curve.solveCubic(values, 1, y, roots, 0,
						// If the next curve is horizontal, we have to include
						// the end of this curve to make sure we won't miss an
						// intercept.
						!next.winding && next.values[1] === y ? 1 : MAX) === 1){
					var t = roots[0],
						x0 = Curve.evaluate(values, t, 0).x,
						slope = Curve.evaluate(values, t, 1).y;
					// Take care of cases where the curve and the preceeding
					// curve merely touches the ray towards +-x direction, but
					// proceeds to the same side of the ray. This essentially is
					// not a crossing.
					if (abs(slope) < TOLERANCE && !Curve.isLinear(values)
							|| t < TOLERANCE && slope * Curve.evaluate(
								curve.previous.values, t, 1).y < 0) {
						if (testContains && x0 >= xBefore && x0 <= xAfter) {
							++windLeft;
							++windRight;
						}
					} else if (x0 <= xBefore) {
						windLeft += winding;
					} else if (x0 >= xAfter) {
						windRight += winding;
					}
				}
			}
		}
		return Math.max(abs(windLeft), abs(windRight));
	}

	/**
	 * Private method to trace closed contours from a set of segments according 
	 * to a set of constraints—winding contribution and a custom operator.
	 * 
	 * @param {Segment[]} segments Array of 'seed' segments for tracing closed
	 * contours
	 * @param {Function} the operator function that receives as argument the
	 * winding number contribution of a curve and returns a boolean value 
	 * indicating whether the curve should be  included in the final contour or
	 * not
	 * @return {Path[]} the contours traced
	 */
	function tracePaths(segments, operator, selfOp) {
		// Choose a default operator which will return all contours
		operator = operator || function() {
			return true;
		};
		var paths = [],
			// Values for getTangentAt() that are almost 0 and 1.
			// TODO: Correctly support getTangentAt(0) / (1)?
			ZERO = 1e-3,
			ONE = 1 - 1e-3;
		for (var i = 0, seg, startSeg, l = segments.length; i < l; i++) {
			seg = startSeg = segments[i];
			if (seg._visited || !operator(seg._winding))
				continue;
			var path = new Path(Item.NO_INSERT),
				inter = seg._intersection,
				startInterSeg = inter && inter._segment,
				added = false, // Wether a first segment as added already
				dir = 1;
			do {
				var handleIn = dir > 0 ? seg._handleIn : seg._handleOut,
					handleOut = dir > 0 ? seg._handleOut : seg._handleIn,
					interSeg;
				// If the intersection segment is valid, try switching to
				// it, with an appropriate direction to continue traversal.
				// Else, stay on the same contour.
				if (added && (!operator(seg._winding) || selfOp)
						&& (inter = seg._intersection)
						&& (interSeg = inter._segment)
						&& interSeg !== startSeg) {
					if (selfOp) {
						// Switch to the intersection segment, if we are
						// resolving self-Intersections.
						seg._visited = interSeg._visited;
						seg = interSeg;
						dir = 1;
<<<<<<< HEAD
					} else {
						var c1 = seg.getCurve();
						if (dir > 0)
							c1 = c1.getPrevious();
						var t1 = c1.getTangentAt(dir < 1 ? ZERO : ONE, true),
							// Get both curves at the intersection (except the
							// entry curves).
							c4 = interSeg.getCurve(),
							c3 = c4.getPrevious(),
							// Calculate their winding values and tangents.
							t3 = c3.getTangentAt(ONE, true),
							t4 = c4.getTangentAt(ZERO, true),
							// Cross product of the entry and exit tangent
							// vectors at the intersection, will let us select
							// the correct countour to traverse next.
							w3 = t1.cross(t3),
							w4 = t1.cross(t4);
						if (w3 * w4 !== 0) {
							// Do not attempt to switch contours if we aren't
							// sure that there is a possible candidate.
							var curve = w3 < w4 ? c3 : c4,
								nextCurve = operator(curve._segment1._winding)
									? curve
									: w3 < w4 ? c4 : c3,
								nextSeg = nextCurve._segment1;
							dir = nextCurve === c3 ? -1 : 1;
							// If we didn't find a suitable direction for next
							// contour to traverse, stay on the same contour.
							if (nextSeg._visited && seg._path !== nextSeg._path
										|| !operator(nextSeg._winding)) {
=======
					} else if (w3 * w4 !== 0) {
						// Do not attempt to switch contours if we aren't
						// absolutely sure that there is a possible candidate.
						var curve = w3 < w4 ? c3 : c4,
							nextCurve = operator(curve._segment1._winding)
								? curve
								: w3 < w4 ? c4 : c3,
							nextSeg = nextCurve._segment1;
						dir = nextCurve === c3 ? -1 : 1;
						// If we didn't manage to find a suitable direction for
						// next contour to traverse, stay on the same contour.
						if (nextSeg._visited && seg._path !== nextSeg._path
									|| !operator(nextSeg._winding)) {
							dir = 1;
						} else {
							// Switch to the intersection segment.
							seg._visited = interSeg._visited;
							seg = interSeg;
							if (nextSeg._visited) 
>>>>>>> 2a08a884
								dir = 1;
							} else {
								// Switch to the intersection segment.
								seg._visited = interSeg._visited;
								seg = interSeg;
								if (nextSeg._visited) 
									dir = 1;
							}
						} else {
							dir = 1;
						}
					}
					handleOut = dir > 0 ? seg._handleOut : seg._handleIn;
				}
				// Add the current segment to the path, and mark the added
				// segment as visited.
				path.add(new Segment(seg._point, added && handleIn, handleOut));
				added = true;
				seg._visited = true;
				// Move to the next segment according to the traversal direction
				seg = dir > 0 ? seg.getNext() : seg. getPrevious();
			} while (seg && !seg._visited
					&& seg !== startSeg && seg !== startInterSeg
					&& (seg._intersection || operator(seg._winding)));
			// Finish with closing the paths if necessary, correctly linking up
			// curves etc.
			if (seg && (seg === startSeg || seg === startInterSeg)) {
				path.firstSegment.setHandleIn((seg === startInterSeg
						? startInterSeg : seg)._handleIn);
				path.setClosed(true);
			} else {
				path.lastSegment._handleOut.set(0, 0);
			}
			// Add the path to the result, while avoiding stray segments and
			// incomplete paths. The amount of segments for valid paths depend
			// on their geometry:
			// - Closed paths with only straight lines (polygons) need more than
			//   two segments.
			// - Closed paths with curves can consist of only one segment.
			// - Open paths need at least two segments.
			if (path._segments.length >
					(path._closed ? path.isPolygon() ? 2 : 0 : 1))
				paths.push(path);
		}
		return paths;
	}

	return /** @lends PathItem# */{
		/**
		 * Returns the winding contribution of the given point with respect to
		 * this PathItem.
		 *
		 * @param  {Point} point the location for which to determine the winding
		 * direction
		 * @param  {Boolean} horizontal whether we need to consider this point
		 * as part of a horizontal curve
		 * @param  {Boolean} testContains whether we need to consider this point 
		 * as part of stationary points on the curve itself, used when checking 
		 * the winding about a point.
		 * @return {Number} the winding number
		 */
		_getWinding: function(point, horizontal, testContains) {
			return getWinding(point, this._getMonoCurves(),
					horizontal, testContains);
		},

		/**
		 * {@grouptitle Boolean Path Operations}
		 *
		 * Merges the geometry of the specified path from this path's
		 * geometry and returns the result as a new path item.
		 * 
		 * @param {PathItem} path the path to unite with
		 * @return {PathItem} the resulting path item
		 */
		unite: function(path) {
			return computeBoolean(this, path, function(w) {
				return w === 1 || w === 0;
			}, false);
		},

		/**
		 * Intersects the geometry of the specified path with this path's
		 * geometry and returns the result as a new path item.
		 * 
		 * @param {PathItem} path the path to intersect with
		 * @return {PathItem} the resulting path item
		 */
		intersect: function(path) {
			return computeBoolean(this, path, function(w) {
				return w === 2;
			}, false);
		},

		/**
		 * Subtracts the geometry of the specified path from this path's
		 * geometry and returns the result as a new path item.
		 * 
		 * @param {PathItem} path the path to subtract
		 * @return {PathItem} the resulting path item
		 */
		subtract: function(path) {
			return computeBoolean(this, path, function(w) {
				return w === 1;
			}, true);
		},

		// Compound boolean operators combine the basic boolean operations such
		// as union, intersection, subtract etc.
		/**
		 * Excludes the intersection of the geometry of the specified path with
		 * this path's geometry and returns the result as a new group item.
		 * 
		 * @param {PathItem} path the path to exclude the intersection of
		 * @return {Group} the resulting group item
		 */
		exclude: function(path) {
			return new Group([this.subtract(path), path.subtract(this)]);
		},
		
		/**
		 * Splits the geometry of this path along the geometry of the specified
		 * path returns the result as a new group item.
		 * 
		 * @param {PathItem} path the path to divide by
		 * @return {Group} the resulting group item
		 */
		divide: function(path) {
			return new Group([this.subtract(path), this.intersect(path)]);
		}
	};
});

Path.inject(/** @lends Path# */{
	/**
	 * Private method that returns and caches all the curves in this Path, which
	 * are monotonically decreasing or increasing in the y-direction.
	 * Used by getWinding().
	 */
	_getMonoCurves: function() {
		var monoCurves = this._monoCurves,
			prevCurve;

		// Insert curve values into a cached array
		function insertCurve(v) {
			var y0 = v[1],
				y1 = v[7],
				curve = {
					values: v,
					winding: y0 === y1
						? 0 // Horizontal
						: y0 > y1
							? -1 // Decreasing
							: 1, // Increasing
					// Add a reference to neighboring curves.
					previous: prevCurve,
					next: null // Always set it for hidden class optimization.
				};
			if (prevCurve)
				prevCurve.next = curve;
			monoCurves.push(curve);
			prevCurve = curve;
		}

		// Handle bezier curves. We need to chop them into smaller curves  with
		// defined orientation, by solving the derivative curve for y extrema.
		function handleCurve(v) {
			// Filter out curves of zero length.
			// TODO: Do not filter this here.
			if (Curve.getLength(v) === 0)
				return;
			var y0 = v[1],
				y1 = v[3],
				y2 = v[5],
				y3 = v[7];
			if (Curve.isLinear(v)) {
				// Handling linear curves is easy.
				insertCurve(v);
			} else {
				// Split the curve at y extrema, to get bezier curves with clear
				// orientation: Calculate the derivative and find its roots.
				var a = 3 * (y1 - y2) - y0 + y3,
					b = 2 * (y0 + y2) - 4 * y1,
					c = y1 - y0,
					TOLERANCE = /*#=*/ Numerical.TOLERANCE,
					roots = [];
				// Keep then range to 0 .. 1 (excluding) in the search for y
				// extrema.
				var count = Numerical.solveQuadratic(a, b, c, roots, TOLERANCE,
						1 - TOLERANCE);
				if (count === 0) {
					insertCurve(v);
				} else {
					roots.sort();
					var t = roots[0],
						parts = Curve.subdivide(v, t);
					insertCurve(parts[0]);
					if (count > 1) {
						// If there are two extremas, renormalize t to the range
						// of the second range and split again.
						t = (roots[1] - t) / (1 - t);
						// Since we already processed parts[0], we can override
						// the parts array with the new pair now.
						parts = Curve.subdivide(parts[1], t);
						insertCurve(parts[0]);
					}
					insertCurve(parts[1]);
				}
			}
		}

		if (!monoCurves) {
			// Insert curves that are monotonic in y direction into cached array
			monoCurves = this._monoCurves = [];
			var curves = this.getCurves(),
				segments = this._segments;
			for (var i = 0, l = curves.length; i < l; i++)
				handleCurve(curves[i].getValues());
			// If the path is not closed, we need to join the end points with a
			// straight line, just like how filling open paths works.
			if (!this._closed && segments.length > 1) {
				var p1 = segments[segments.length - 1]._point,
					p2 = segments[0]._point,
					p1x = p1._x, p1y = p1._y,
					p2x = p2._x, p2y = p2._y;
				handleCurve([p1x, p1y, p1x, p1y, p2x, p2y, p2x, p2y]);
			}
			// Link first and last curves
			var first = monoCurves[0],
				last = monoCurves[monoCurves.length - 1];
			first.previous = last;
			last.next = first;
		}
		return monoCurves;
	}
});

CompoundPath.inject(/** @lends CompoundPath# */{
	/**
	 * Private method that returns all the curves in this CompoundPath, which
	 * are monotonically decreasing or increasing in the 'y' direction.
	 * Used by getWinding().
	 */
	_getMonoCurves: function() {
		var children =  this._children,
			monoCurves = [];
		for (var i = 0, l = children.length; i < l; i++)
			monoCurves.push.apply(monoCurves, children[i]._getMonoCurves());
		return monoCurves;
	}
});<|MERGE_RESOLUTION|>--- conflicted
+++ resolved
@@ -43,7 +43,6 @@
 	 * NOTE: Does NOT handle self-intersecting CompoundPaths.
 	 */
 	function reorientPath(path) {
-<<<<<<< HEAD
 		/**
 		 * Returns a point that is inside the path
 		 */
@@ -78,11 +77,9 @@
 			}
 			return point;
 		}
-=======
 		// Create a cloned version of the path firsts that we can modify freely,
 		// with its matrix applied to its geometry. 
 		path = path.clone(false).reduce().transform(null, true);
->>>>>>> 2a08a884
 		if (path instanceof CompoundPath) {
 			var children = path.removeChildren(),
 				length = children.length,
@@ -425,7 +422,6 @@
 						seg._visited = interSeg._visited;
 						seg = interSeg;
 						dir = 1;
-<<<<<<< HEAD
 					} else {
 						var c1 = seg.getCurve();
 						if (dir > 0)
@@ -456,27 +452,6 @@
 							// contour to traverse, stay on the same contour.
 							if (nextSeg._visited && seg._path !== nextSeg._path
 										|| !operator(nextSeg._winding)) {
-=======
-					} else if (w3 * w4 !== 0) {
-						// Do not attempt to switch contours if we aren't
-						// absolutely sure that there is a possible candidate.
-						var curve = w3 < w4 ? c3 : c4,
-							nextCurve = operator(curve._segment1._winding)
-								? curve
-								: w3 < w4 ? c4 : c3,
-							nextSeg = nextCurve._segment1;
-						dir = nextCurve === c3 ? -1 : 1;
-						// If we didn't manage to find a suitable direction for
-						// next contour to traverse, stay on the same contour.
-						if (nextSeg._visited && seg._path !== nextSeg._path
-									|| !operator(nextSeg._winding)) {
-							dir = 1;
-						} else {
-							// Switch to the intersection segment.
-							seg._visited = interSeg._visited;
-							seg = interSeg;
-							if (nextSeg._visited) 
->>>>>>> 2a08a884
 								dir = 1;
 							} else {
 								// Switch to the intersection segment.
