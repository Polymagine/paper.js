/*
 * Paper.js - The Swiss Army Knife of Vector Graphics Scripting.
 * http://paperjs.org/
 *
 * Copyright (c) 2011 - 2016, Juerg Lehni & Jonathan Puckey
 * http://scratchdisk.com/ & http://jonathanpuckey.com/
 *
 * Distributed under the MIT license. See LICENSE file for details.
 *
 * All rights reserved.
 */

/*
 * Boolean Geometric Path Operations
 *
 * Supported
 *  - Path and CompoundPath items
 *  - Boolean Union
 *  - Boolean Intersection
 *  - Boolean Subtraction
 *  - Boolean Exclusion
 *  - Resolving a self-intersecting Path items
 *  - Boolean operations on self-intersecting Paths items
 *
 * @author Harikrishnan Gopalakrishnan <hari.exeption@gmail.com>
 * @author Jan Boesenberg <development@iconexperience.com>
 * @author Juerg Lehni <juerg@scratchdisk.com>
 * http://hkrish.com/playground/paperjs/booleanStudy.html
 */
PathItem.inject(new function() {
    // Set up lookup tables for each operator, to decide if a given segment is
    // to be considered a part of the solution, or to be discarded, based on its
    // winding contribution, as calculated by propagateWinding().
    // Boolean operators return true if a segment with the given winding
    // contribution contributes to the final result or not. They are applied to
    // for each segment after the paths are split at crossings.
    var operators = {
        unite:     { 1: true },
        intersect: { 2: true },
        subtract:  { 1: true },
        exclude:   { 1: true }
    };

    /*
     * Creates a clone of the path that we can modify freely, with its matrix
     * applied to its geometry. Calls #reduce() to simplify compound paths and
     * remove empty curves, #resolveCrossings() to resolve self-intersection
     * make sure all paths have correct winding direction.
     */
    function preparePath(path, closed) {
        var res = path.clone(false).reduce({ simplify: true })
                .transform(null, true, true);
        if (closed)
            res.setClosed(true);
        return closed ? res.resolveCrossings() : res;
    }

    function createResult(ctor, paths, reduce, path1, path2) {
        var result = new ctor(Item.NO_INSERT);
        result.addChildren(paths, true);
        // See if the item can be reduced to just a simple Path.
        if (reduce)
            result = result.reduce({ simplify: true });
        // Insert the resulting path above whichever of the two paths appear
        // further up in the stack.
        result.insertAbove(path2 && path1.isSibling(path2)
                && path1.getIndex() < path2.getIndex() ? path2 : path1);
        // Copy over the input path attributes, excluding matrix and we're done.
        result.copyAttributes(path1, true);
        return result;
    }

    function computeBoolean(path1, path2, operation) {
        // Retrieve the operator lookup table for winding numbers.
        var operator = operators[operation];
        // Add a simple boolean property to check for a given operation,
        // e.g. `if (operator.unite)`
        operator[operation] = true;
        // If path1 is open, delegate to computeOpenBoolean().
        // NOTE: Do not access private _closed property here, since path1 may
        // be a CompoundPath.
        if (!path1.isClosed())
            return computeOpenBoolean(path1, path2, operator);
        // We do not modify the operands themselves, but create copies instead,
        // fas produced by the calls to preparePath().
        // Note that the result paths might not belong to the same type
        // i.e. subtraction(A:Path, B:Path):CompoundPath etc.
        var _path1 = preparePath(path1, true),
            _path2 = path2 && path1 !== path2 && preparePath(path2, true);
        // Give both paths the same orientation except for subtraction
        // and exclusion, where we need them at opposite orientation.
        if (_path2 && (operator.subtract || operator.exclude)
                ^ (_path2.isClockwise() ^ _path1.isClockwise()))
            _path2.reverse();
        // Split curves at crossings on both paths. Note that for self-
        // intersection, path2 is null and getIntersections() handles it.
        var crossings = divideLocations(
                CurveLocation.expand(_path1.getCrossings(_path2))),
            segments = [],
            // Aggregate of all curves in both operands.
            curves = [];

        function collect(paths) {
            for (var i = 0, l = paths.length; i < l; i++) {
                var path = paths[i];
                segments.push.apply(segments, path._segments);
                curves.push.apply(curves, path.getCurves());
                // Keep track of whether there are valid intersections that are
                // not overlaps in each path.
                path._overlapsOnly = true;
            }
        }

        // Collect all segments and monotonic curves
        collect(_path1._children || [_path1]);
        if (_path2)
            collect(_path2._children || [_path2]);
        // Propagate the winding contribution. Winding contribution of curves
        // does not change between two crossings.
        // First, propagate winding contributions for curve chains starting in
        // all crossings:
        for (var i = 0, l = crossings.length; i < l; i++) {
            propagateWinding(crossings[i]._segment, _path1, _path2, curves,
                    operator);
        }
        // Now process the segments that are not part of any intersecting chains
        for (var i = 0, l = segments.length; i < l; i++) {
            var segment = segments[i],
                inter = segment._intersection;
            if (segment._winding == null) {
                propagateWinding(segment, _path1, _path2, curves, operator);
            }
            if (!(inter && inter._overlap)) {
                // Keep track of whether there are valid intersections that are
                // not overlaps in each path. This information is used later to
                // handle fully overlapping paths.
                segment._path._overlapsOnly = false;
            }
        }
        return createResult(CompoundPath, tracePaths(segments, operator), true,
                    path1, path2);
    }

    function computeOpenBoolean(path1, path2, operator) {
        // Only support subtract and intersect operations between an open
        // and a closed path.
        if (!path2 || !operator.subtract && !operator.intersect) {
            throw new Error('Boolean operations on open paths only support ' +
                    'subtraction and intersection with another path.');
        }
        var _path1 = preparePath(path1, false),
            _path2 = preparePath(path2, false),
            crossings = _path1.getCrossings(_path2),
            sub = operator.subtract,
            paths = [];

        function addPath(path) {
            // Simple see if the point halfway across the open path is inside
            // path2, and include / exclude the path based on the operator.
            if (_path2.contains(path.getPointAt(path.getLength() / 2)) ^ sub) {
                paths.unshift(path);
                return true;
            }
        }

        // Now loop backwards through all crossings, split the path and check
        // the new path that was split off for inclusion.
        for (var i = crossings.length - 1; i >= 0; i--) {
            var path = crossings[i].split();
            if (path) {
                // See if we can add the path, and if so, clear the first handle
                // at the split, because it might have been a curve.
                if (addPath(path))
                    path.getFirstSegment().setHandleIn(0, 0);
                // Clear the other side of the split too, which is always the
                // end of the remaining _path1.
                _path1.getLastSegment().setHandleOut(0, 0);
            }
        }
        // At the end, check what's left from our path after all the splitting.
        addPath(_path1);
        return createResult(Group, paths, false, path1, path2);
    }

    /*
     * Creates linked lists between intersections through their _next and _prev
     * properties.
     *
     * @private
     */
    function linkIntersections(from, to) {
        // Only create the link if it's not already in the existing chain, to
        // avoid endless recursions. First walk to the beginning of the chain,
        // and abort if we find `to`.
        var prev = from;
        while (prev) {
            if (prev === to)
                return;
            prev = prev._previous;
        }
        // Now walk to the end of the existing chain to find an empty spot, but
        // stop if we find `to`, to avoid adding it again.
        while (from._next && from._next !== to)
            from = from._next;
        // If we're reached the end of the list, we can add it.
        if (!from._next) {
            // Go back to beginning of the other chain, and link the two up.
            while (to._previous)
                to = to._previous;
            from._next = to;
            to._previous = from;
        }
    }

    /**
     * Divides the path-items at the given locations.
     *
     * @param {CurveLocation[]} locations an array of the locations to split the
     *     path-item at.
     * @param {Function} [include] a function that determines if dividing should
     *     happen at a given location.
     * @return {CurveLocation[]} the locations at which the involved path-items
     *     were divided
     * @private
     */
    function divideLocations(locations, include) {
        var results = include && [],
            tMin = /*#=*/Numerical.CURVETIME_EPSILON,
            tMax = 1 - tMin,
            noHandles = false,
            clearCurves = [],
            prevCurve,
            prevTime;

        for (var i = locations.length - 1; i >= 0; i--) {
            var loc = locations[i];
            // Call include() before retrieving _curve, because it might cause a
            // change in the cached location values (see #resolveCrossings()).
            if (include) {
                if (!include(loc))
                    continue;
                results.unshift(loc);
            }
            var curve = loc._curve,
                time = loc._time,
                origTime = time,
                segment;
            if (curve !== prevCurve) {
                // This is a new curve, update noHandles setting.
                noHandles = !curve.hasHandles();
            } else if (prevTime >= tMin && prevTime <= tMax ) {
                // Scale parameter when we are splitting same curve multiple
                // times, but only if splitting was done previously.
                time /= prevTime;
            }
            if (time < tMin) {
                segment = curve._segment1;
            } else if (time > tMax) {
                segment = curve._segment2;
            } else {
                // Split the curve at time, passing true for _setHandles to
                // always set the handles on the sub-curves even if the original
                // curve had no handles.
                var newCurve = curve.divideAtTime(time, true);
                // Keep track of curves without handles, so they can be cleared
                // again at the end.
                if (noHandles)
                    clearCurves.push(curve, newCurve);
                segment = newCurve._segment1;
            }
            loc._setSegment(segment);
            // Create links from the new segment to the intersection on the
            // other curve, as well as from there back. If there are multiple
            // intersections on the same segment, we create linked lists between
            // the intersections through linkIntersections(), linking both ways.
            var inter = segment._intersection,
                dest = loc._intersection;
            if (inter) {
                linkIntersections(inter, dest);
                // Each time we add a new link to the linked list, we need to
                // add links from all the other entries to the new entry.
                var other = inter;
                while (other) {
                    linkIntersections(other._intersection, inter);
                    other = other._next;
                }
            } else {
                segment._intersection = dest;
            }
            prevCurve = curve;
            prevTime = origTime;
        }
        // Clear segment handles if they were part of a curve with no handles,
        // once we are done with the entire curve.
        for (var i = 0, l = clearCurves.length; i < l; i++) {
            clearCurves[i].clearHandles();
        }
        return results || locations;
    }

    /**
     * Returns the winding contribution number of the given point in respect
     * to the shapes described by the passed curves.
     *
     * See #1073#issuecomment-226942348 and #1073#issuecomment-226946965 for a
     * detailed description of the approach developed by @iconexperience to
     * precisely determine the winding contribution in all known edge cases.
     *
     * @param {Point} point the location for which to determine the winding
     *     contribution
     * @param {Curve[]} curves the curves that describe the shape against which
     *     to check, as returned by {@link Path#getCurves()} or
     *     {@link CompoundPath#getCurves()}
     * @param {Number} [dir=0] the direction in which to determine the
     *     winding contribution, `0`: in x-direction, `1`: in y-direction
     * @return {Object} an object containing the calculated winding number, as
     *     well as an indication whether the point was situated on the contour
     * @private
     */
    function getWinding(point, curves, dir) {
        var epsilon = /*#=*/Numerical.WINDING_EPSILON,
            abs = Math.abs,
            // Determine the index of the abscissa and ordinate values in the
            // curve values arrays, based on the direction:
            ia = dir ? 1 : 0, // the abscissa index
            io = dir ? 0 : 1, // the ordinate index
            pv = [point.x, point.y],
            pa = pv[ia], // the point's abscissa
            po = pv[io], // the point's ordinate
            paL = pa - epsilon,
            paR = pa + epsilon,
            windingL = 0,
            windingR = 0,
            pathWindingL = 0,
            pathWindingR = 0,
            onPathWinding = 0,
            isOnPath = false,
            vPrev,
            vClose;

        function addWinding(v) {
            var o0 = v[io],
                o3 = v[io + 6];
            if (o0 > po && o3 > po ||
                o0 < po && o3 < po) {
                // If curve is outside the ordinates' range, no intersection
                // with the ray is possible.
                return v;
            }
            var a0 = v[ia],
                a1 = v[ia + 2],
                a2 = v[ia + 4],
                a3 = v[ia + 6];
            if (o0 === o3) {
                // A horizontal curve is not necessarily between two non-
                // horizontal curves. We have to take cases like these into
                // account:
                //          +-----+
                //     +----+     |
                //          +-----+
                if (a1 < paR && a3 > paL || a3 < paR && a1 > paL) {
                    isOnPath = true;
                }
                // If curve does not change in ordinate direction, windings will
                // be added by adjacent curves.
                return vPrev;
            }
            var roots = [],
                a =   po === o0 ? a0
                    : po === o3 ? a3
                    : (a0 < paL && a1 < paL && a2 < paL && a3 < paL) ||
                      (a0 > paR && a1 > paR && a2 > paR && a3 > paR)
                    ? (a0 + a3) / 2
                    : Curve.solveCubic(v, io, po, roots, 0, 1) === 1
                        ? Curve.getPoint(v, roots[0])[dir ? 'y' : 'x']
                        : (a0 + a3) / 2;
            var winding = o0 > o3 ? 1 : -1,
                windingPrev = vPrev[io] > vPrev[io + 6] ? 1 : -1,
                a3Prev = vPrev[ia + 6];
            if (po !== o0) {
                // Standard case, curve is crossed by not at its start point.
                if (a < paL) {
                    pathWindingL += winding;
                } else if (a > paR) {
                    pathWindingR += winding;
                } else {
                    isOnPath = true;
                    pathWindingL += winding;
                    pathWindingR += winding;
                }
            } else if (winding !== windingPrev) {
                // Curve is crossed at start point and winding changes from
                // previous. Cancel winding contribution from previous curve.
                if (a3Prev < paR) {
                    pathWindingL += winding;
                }
                if (a3Prev > paL) {
                    pathWindingR += winding;
                }
            } else if (a3Prev < paL && a > paL
                    || a3Prev > paR  && a < paR) {
                // Point is on a horizontal curve between the previous non-
                // horizontal and the current curve.
                isOnPath = true;
                if (a3Prev < paL) {
                    // left winding was added before, now add right winding.
                    pathWindingR += winding;
                } else if (a3Prev > paR) {
                    // right winding was added before, not add left winding.
                    pathWindingL += winding;
                }
            }
            return v;
        }

        function handleCurve(v) {
            // Get the ordinates:
            var o0 = v[io],
                o1 = v[io + 2],
                o2 = v[io + 4],
                o3 = v[io + 6];
            // Only handle curves that can cross the point's ordinate.
            if ((o0 >= po || o1 >= po || o2 >= po || o3 >= po) &&
                (o0 <= po || o1 <= po || o2 <= po || o3 <= po)) {
                // Get the abscissas:
                var a0 = v[ia],
                    a1 = v[ia + 2],
                    a2 = v[ia + 4],
                    a3 = v[ia + 6],
                    // Get monotone curves. If the curve is outside the point's
                    // abscissa, it can be treated as a monotone curve:
                    monoCurves = (a0 < paL && a1 < paL && a2 < paL && a3 < paL)
                              || (a0 > paR && a1 > paR && a2 > paR && a3 > paR)
                            ? [v] : Curve.getMonoCurves(v, dir);
                for (var i = 0, l = monoCurves.length; i < l; i++) {
                    vPrev = addWinding(monoCurves[i]);
                }
            }
        }

        for (var i = 0, l = curves.length; i < l; i++) {
            var curve = curves[i],
                path = curve._path,
                v = curve.getValues();
            if (i === 0 || curves[i - 1]._path !== path) {
                // We're on a new (sub-)path, so we need to determine values of
                // the last non-horizontal curve on this path.
                vPrev = null;
                // If the path is not closed, connect the end points with a
                // straight curve, just like how filling open paths works.
                if (!path._closed) {
                    var p1 = path.getLastCurve().getPoint2(),
                        p2 = curve.getPoint1(),
                        x1 = p1._x, y1 = p1._y,
                        x2 = p2._x, y2 = p2._y;
                    vClose = [x1, y1, x1, y1, x2, y2, x2, y2];
                    // This closing curve is a potential candidate for the last
                    // non-horizontal curve.
                    if (vClose[io] !== vClose[io + 6]) {
                        vPrev = vClose;
                    }
                }

                if (!vPrev) {
                    // Walk backwards through list of the path's curves until we
                    // find one that is not horizontal.
                    // Fall-back to the first curve's values if none is found:
                    vPrev = v;
                    var prev = path.getLastCurve();
                    while (prev && prev !== curve) {
                        var v2 = prev.getValues();
                        if (v2[io] !== v2[io + 6]) {
                            vPrev = v2;
                            break;
                        }
                        prev = prev.getPrevious();
                    }
                }
            }

            handleCurve(v);

            if (i + 1 === l || curves[i + 1]._path !== path) {
                // We're at the last curve of the current (sub-)path. If a
                // closing curve was calculated at the beginning of it, handle
                // it now to treat the path as closed:
                if (vClose) {
                    handleCurve(vClose);
                    vClose = null;
                }
                if (!pathWindingL && !pathWindingR && isOnPath) {
                    // Use the on-path windings if no other intersections
                    // were found or if they canceled each other.
                    var add = path.isClockwise() ? 1 : -1;
                    windingL += add;
                    windingR -= add;
                    onPathWinding += add;
                } else {
                    windingL += pathWindingL;
                    windingR += pathWindingR;
                    pathWindingL = pathWindingR = 0;
                }
                isOnPath = false;
            }
        }
        if (!windingL && !windingR) {
            windingL = windingR = onPathWinding;
        }
        windingL = windingL && (2 - abs(windingL) % 2);
        windingR = windingR && (2 - abs(windingR) % 2);
        // Return both the calculated winding contribution, and also detect if
        // we are on the contour of the area by comparing windingL and windingR.
        // This is required when handling unite operations, where a winding
        // contribution of 2 is not part of the result unless it's the contour:
        return {
            winding: Math.max(windingL, windingR),
            contour: !windingL ^ !windingR
        };
    }

    function propagateWinding(segment, path1, path2, curves, operator) {
        // Here we try to determine the most likely winding number contribution
        // for the curve-chain starting with this segment. Once we have enough
        // confidence in the winding contribution, we can propagate it until the
        // next intersection or end of a curve chain.
        var chain = [],
            start = segment,
            totalLength = 0,
            winding;
        do {
            var curve = segment.getCurve(),
                length = curve.getLength();
            chain.push({ segment: segment, curve: curve, length: length });
            totalLength += length;
            segment = segment.getNext();
        } while (segment && !segment._intersection && segment !== start);
        // Sample the point at a middle of the chain to get its winding:
        var length = totalLength / 2;
        for (var j = 0, l = chain.length; j < l; j++) {
            var entry = chain[j],
                curveLength = entry.length;
            if (length <= curveLength) {
                var curve = entry.curve,
                    path = curve._path,
                    parent = path._parent,
                    t = curve.getTimeAt(length),
                    pt = curve.getPointAtTime(t),
                    // Determine the direction in which to check the winding
                    // from the point (horizontal or vertical), based on the
                    // curve's direction at that point.
                    dir = Math.abs(curve.getTangentAtTime(t).normalize().y)
                            < 0.5 ? 1 : 0;
                if (parent instanceof CompoundPath)
                    path = parent;
                // While subtracting, we need to omit this curve if it is
                // contributing to the second operand and is outside the
                // first operand.
                winding = !(operator.subtract && path2 && (
                        path === path1 &&  path2._getWinding(pt, dir) ||
                        path === path2 && !path1._getWinding(pt, dir)))
                            ? getWinding(pt, curves, dir)
                            : { winding: 0 };
                break;
            }
            length -= curveLength;
        }
        // Now assign the winding to the entire curve chain.
        for (var j = chain.length - 1; j >= 0; j--) {
            var seg = chain[j].segment;
            seg._winding = winding.winding;
            seg._contour = winding.contour;
        }
    }

    /**
     * Private method to trace closed paths from a list of segments, according
     * to a the their winding number contribution and a custom operator.
     *
     * @param {Segment[]} segments array of segments to trace closed paths
     * @param {Function} operator the operator lookup table that receives as key
     *     the winding number contribution of a curve and returns a boolean
     *     value indicating whether the curve should be included in result
     * @return {Path[]} the traced closed paths
     */
    function tracePaths(segments, operator) {
        var paths = [],
            start,
            otherStart;

        function isValid(seg, excludeContour) {
            // Unite operations need special handling of segments with a winding
            // contribution of two (part of both involved areas) but which are
            // also part of the contour of the result. Such segments are not
            // chosen as the start of new paths and are not always counted as a
            // valid next step, as controlled by the excludeContour parameter.
            return !!(seg && !seg._visited && (!operator
                    || operator[seg._winding]
                    || !excludeContour && operator.unite && seg._contour));
        }

        function isStart(seg) {
            return seg === start || seg === otherStart;
        }

        // If there are multiple possible intersections, find the one that's
        // either connecting back to start or is not visited yet, and will be
        // part of the boolean result:
        function findBestIntersection(inter, exclude) {
            if (!inter._next)
                return inter;
            while (inter) {
                var seg = inter._segment,
                    nextSeg = seg.getNext(),
                    nextInter = nextSeg && nextSeg._intersection;
                // See if this segment and the next are both not visited yet, or
                // are bringing us back to the beginning, and are both valid,
                // meaning they are part of the boolean result.
                if (seg !== exclude && (isStart(seg) || isStart(nextSeg)
                    || nextSeg && !seg._visited && !nextSeg._visited
                    // Self-intersections (!operator) don't need isValid() calls
                    && (!operator || isValid(seg) && (isValid(nextSeg)
                        // If the next segment isn't valid, its intersection
                        // to which we may switch might be, so check that.
                        || nextInter && isValid(nextInter._segment)))
                    ))
                    return inter;
                // If it's no match, continue with the next linked intersection.
                inter = inter._next;
            }
            return null;
        }

        // Sort segments to give non-ambiguous segments the preference as
        // starting points when tracing: prefer segments with no intersections
        // over intersections, and process intersections with overlaps last:
        segments.sort(function(a, b) {
            var i1 = a._intersection,
                i2 = b._intersection,
                o1 = !!(i1 && i1._overlap),
                o2 = !!(i2 && i2._overlap);
            return !i1 && !i2 ? -1 : o1 ^ o2 ? o1 ? 1 : -1 : 0;
        });

        for (var i = 0, l = segments.length; i < l; i++) {
            var path = null,
                finished = false,
                seg = segments[i],
                inter = seg._intersection,
                handleIn;
            // If all encountered segments in a path are overlaps (regardless if
            // valid or not), we may have two fully overlapping paths that need
            // special handling.
            if (!seg._visited && seg._path._overlapsOnly) {
                // TODO: Don't we also need to check for multiple overlaps?
                var path1 = seg._path,
                    path2 = inter._segment._path,
                    segments1 = path1._segments,
                    segments2 = path2._segments;
                if (Base.equals(segments1, segments2)) {
                    // Only add the path to the result if it has an area.
                    if ((operator.unite || operator.intersect)
                            && path1.getArea()) {
                        paths.push(path1.clone(false));
                    }
                    // Now mark all involved segments as visited.
                    for (var j = 0, k = segments1.length; j < k; j++) {
                        segments1[j]._visited = segments2[j]._visited = true;
                    }
                }
            }
            // Exclude three cases of invalid starting segments:
            // - Do not start with invalid segments (segments that were already
            //   visited, or that are not going to be part of the result).
            // - Do not start in segments that have an invalid winding
            //   contribution but are part of the contour (excludeContour=true).
            // - Do not start in overlaps, unless all segments are part of
            //   overlaps, in which case we have no other choice.
            if (!isValid(seg, true))
                continue;
            start = otherStart = null;
            while (true) {
                // For each segment we encounter, see if there are multiple
                // intersections, and if so, pick the best one:
                inter = inter && findBestIntersection(inter, seg) || inter;
                // Get the reference to the other segment on the intersection.
                var other = inter && inter._segment;
                if (isStart(seg)) {
                    finished = true;
                } else if (other) {
                    if (isStart(other)) {
                        finished = true;
                        // Switch the segment, but do not update handleIn
                        seg = other;
                    } else if (isValid(other, isValid(seg, true))) {
                        // Note that we pass `true` for excludeContour here if
                        // the current segment is valid and not a contour
                        // segment. See isValid()/getWinding() for explanations.
                        // We are at a crossing and the other segment is part of
                        // the boolean result, switch over.
                        // We need to mark segments as visited when processing
                        // intersection and subtraction.
                        if (operator
                                && (operator.intersect || operator.subtract)) {
                            seg._visited = true;
                        }
                        seg = other;
                    }
                }
                // Bail out if we're done, or if we encounter an already visited
                // next segment.
                if (finished || seg._visited) {
                    // It doesn't hurt to set again to share some code.
                    seg._visited = true;
                    break;
                }
                // If we encounter and invalid segment, bail out immediately.
                if (!isValid(seg))
                    break;
                if (!path) {
                    path = new Path(Item.NO_INSERT);
                    start = seg;
                    otherStart = other;
                }
                // Add the segment to the path, and mark it as visited.
                // But first we need to look ahead. If we encounter the end of
                // an open path, we need to treat it the same way as the fill of
                // an open path would: Connecting the last and first segment
                // with a straight line, ignoring the handles.
                var next = seg.getNext();
                path.add(new Segment(seg._point, handleIn,
                        next && seg._handleOut));
                seg._visited = true;
                // If this is the end of an open path, go back to its first
                // segment but ignore its handleIn (see above for handleOut).
                seg = next || seg._path.getFirstSegment();
                handleIn = next && next._handleIn;
                inter = seg._intersection;
            }
            if (finished) {
                // Finish with closing the paths, and carrying over the last
                // handleIn to the first segment.
                path.firstSegment.setHandleIn(handleIn);
                path.setClosed(true);
            } else if (path) {
                // Only complain about open paths if they would actually contain
                // an area when closed. Open paths that can silently discarded
                // can occur due to epsilons, e.g. when two segments are so
                // close to each other that they are considered the same
                // location, but the winding calculation still produces a valid
                // number due to their slight differences producing a tiny area.
                var area = path.getArea(true);
                if (Math.abs(area) >= /*#=*/Numerical.GEOMETRIC_EPSILON) {
                    // This path wasn't finished and is hence invalid.
                    // Report the error to the console for the time being.
                    console.error('Boolean operation resulted in open path',
                            'segments =', path._segments.length,
                            'length =', path.getLength(),
                            'area=', area);
                }
                path = null;
            }
            // Add the path to the result, while avoiding stray segments and
            // paths that are incomplete or cover no area.
            // As an optimization, only check paths with 8 or less segments
            // for their area, and assume that they cover an area when more.
            if (path && (path._segments.length > 8
                    || !Numerical.isZero(path.getArea()))) {
                paths.push(path);
                path = null;
            }
        }
        return paths;
    }

    return /** @lends PathItem# */{
        /**
         * Returns the winding contribution number of the given point in respect
         * to this PathItem.
         *
         * @param {Point} point the location for which to determine the winding
         *     contribution
         * @param {Number} [dir=0] the direction in which to determine the
         *     winding contribution, `0`: in x-direction, `1`: in y-direction
         * @return {Number} the winding number
         */
        _getWinding: function(point, dir) {
            return getWinding(point, this.getCurves(), dir).winding;
        },

        /**
         * {@grouptitle Boolean Path Operations}
         *
         * Merges the geometry of the specified path with this path's geometry
         * and returns the result as a new path item.
         *
         * @param {PathItem} path the path to unite with
         * @return {PathItem} the resulting path item
         */
        unite: function(path) {
            return computeBoolean(this, path, 'unite');
        },

        /**
         * Intersects the geometry of the specified path with this path's
         * geometry and returns the result as a new path item.
         *
         * @param {PathItem} path the path to intersect with
         * @return {PathItem} the resulting path item
         */
        intersect: function(path) {
            return computeBoolean(this, path, 'intersect');
        },

        /**
         * Subtracts the geometry of the specified path from this path's
         * geometry and returns the result as a new path item.
         *
         * @param {PathItem} path the path to subtract
         * @return {PathItem} the resulting path item
         */
        subtract: function(path) {
            return computeBoolean(this, path, 'subtract');
        },

        /**
         * Excludes the intersection of the geometry of the specified path with
         * this path's geometry and returns the result as a new path item.
         *
         * @param {PathItem} path the path to exclude the intersection of
         * @return {PathItem} the resulting group item
         */
        exclude: function(path) {
            return computeBoolean(this, path, 'exclude');
        },

        /**
         * Splits the geometry of this path along the geometry of the specified
         * path returns the result as a new group item. This is equivalent to
         * calling {@link #subtract(path)} and {@link #subtract(path)} and
         * putting the results into a new group.
         *
         * @param {PathItem} path the path to divide by
         * @return {Group} the resulting group item
         */
        divide: function(path) {
            return createResult(Group, [this.subtract(path),
                    this.intersect(path)], true, this, path);
        },

        /*
         * Resolves all crossings of a path item, first by splitting the path or
         * compound-path in each self-intersection and tracing the result, then
         * fixing the orientation of the resulting sub-paths by making sure that
         * all sub-paths are of different winding direction than the first path,
         * except for when individual sub-paths are disjoint, i.e. islands,
         * which are reoriented so that:
         * - The holes have opposite winding direction.
         * - Islands have to have the same winding direction as the first child.
         * If possible, the existing path / compound-path is modified if the
         * amount of resulting paths allows so, otherwise a new path /
         * compound-path is created, replacing the current one.
         */
        resolveCrossings: function() {
            var children = this._children,
                // Support both path and compound-path items
                paths = children || [this];

            function hasOverlap(seg) {
                var inter = seg && seg._intersection;
                return inter && inter._overlap;
            }

            // First collect all overlaps and crossings while taking not of the
            // existence of both.
            var hasOverlaps = false,
                hasCrossings = false,
                intersections = this.getIntersections(null, function(inter) {
                    return inter._overlap && (hasOverlaps = true)
                            || inter.isCrossing() && (hasCrossings = true);
                });
            intersections = CurveLocation.expand(intersections);
            if (hasOverlaps) {
                // First divide in all overlaps, and then remove the inside of
                // the resulting overlap ranges.
                var overlaps = divideLocations(intersections, function(inter) {
                    return inter._overlap;
                });
                for (var i = overlaps.length - 1; i >= 0; i--) {
                    var seg = overlaps[i]._segment,
                        prev = seg.getPrevious(),
                        next = seg.getNext();
                    if (seg._path && hasOverlap(prev) && hasOverlap(next)) {
                        seg.remove();
                        prev._handleOut.set(0, 0);
                        next._handleIn.set(0, 0);
                        var curve = prev.getCurve();
                        if (curve.isStraight() && curve.getLength() === 0)
                            prev.remove();
                    }
                }
            }
            if (hasCrossings) {
                // Divide any remaining intersections that are still part of
                // valid paths after the removal of overlaps.
                divideLocations(intersections, hasOverlaps && function(inter) {
                    // Check both involved curves to see if they're still valid,
                    // meaning they are still part of their paths.
                    var curve1 = inter.getCurve(),
                        // Do not call getCurve() on the other intersection yet,
                        // as it too is in the intersections array and will be
                        // divided later. But do check if its current curve is
                        // still valid. This is required by some very rare edge
                        // cases, related to intersections on the same curve.
                        curve2 = inter._intersection._curve,
                        seg = inter._segment;
                    if (curve1 && curve2 && curve1._path && curve2._path) {
                        return true;
                    } else if (seg) {
                        // Remove all intersections that were involved in the
                        // handling of overlaps, to not confuse tracePaths().
                        seg._intersection = null;
                    }
                });
                // Finally resolve self-intersections through tracePaths()
                paths = tracePaths(Base.each(paths, function(path) {
                    this.push.apply(this, path._segments);
                }, []));
            }
            // By now, all paths are non-overlapping, but might be fully
            // contained inside each other.
            // Next we adjust their orientation based on on further checks:
            var length = paths.length,
                item;
            if (length > 1) {
                // First order the paths by the area of their bounding boxes.
                // Make a clone of paths as it may still be the children array.
                paths = paths.slice().sort(function (a, b) {
                    return b.getBounds().getArea() - a.getBounds().getArea();
                });
                var first = paths[0],
                    items = [first],
                    excluded = {},
                    isNonZero = this.getFillRule() === 'nonzero',
                    windings = isNonZero && Base.each(paths, function(path) {
                        this.push(path.isClockwise() ? 1 : -1);
                    }, []);
                // Walk through paths, from largest to smallest.
                // The first, largest child can be skipped.
                for (var i = 1; i < length; i++) {
                    var path = paths[i],
                        point = path.getInteriorPoint(),
                        isContained = false,
                        container = null,
                        exclude = false;
                    for (var j = i - 1; j >= 0 && !container; j--) {
                        // We run through the paths from largest to smallest,
                        // meaning that for any current path, all potentially
                        // containing paths have already been processed and
                        // their orientation has been fixed. Since we want to
                        // achieve alternating orientation of contained paths,
                        // all we have to do is to find one include path that
                        // contains the current path, and then set the
                        // orientation to the opposite of the containing path.
                        if (paths[j].contains(point)) {
                            if (isNonZero && !isContained) {
                                windings[i] += windings[j];
                                // Remove path if rule is nonzero and winding
                                // of path and containing path is not zero.
                                if (windings[i] && windings[j]) {
                                    exclude = excluded[i] = true;
                                    break;
                                }
                            }
                            isContained = true;
                            // If the containing path is not excluded, we're
                            // done searching for the orientation defining path.
                            container = !excluded[j] && paths[j];
                        }
                    }
                    if (!exclude) {
                        // Set to the opposite orientation of containing path,
                        // or the same orientation as the first path if the path
                        // is not contained in any other path.
                        path.setClockwise(container ? !container.isClockwise()
                                : first.isClockwise());
                        items.push(path);
                    }
                }
                // Replace paths with the processed items list:
                paths = items;
                length = items.length;
            }
            // First try to recycle the current path / compound-path, if the
            // amount of paths do not require a conversion.
            if (length > 1 && children) {
                if (paths !== children) {
                    // TODO: Fix automatic child-orientation in CompoundPath,
                    // and stop passing true for _preserve.
                    this.setChildren(paths, true); // Preserve orientation
                }
                item = this;
            } else if (length === 1 && !children) {
                if (paths[0] !== this)
                    this.setSegments(paths[0].removeSegments());
                item = this;
            }
            // Otherwise create a new compound-path and see if we can reduce it,
            // and attempt to replace this item with it.
            if (!item) {
                item = new CompoundPath(Item.NO_INSERT);
                item.addChildren(paths, true); // Preserve orientation
                item = item.reduce();
                item.copyAttributes(this);
                this.replaceWith(item);
            }
            return item;
        }
    };
});

Path.inject(/** @lends Path# */{
    /**
<<<<<<< HEAD
=======
     * Private method that returns and caches all the curves in this Path,
     * which are monotonically decreasing or increasing in the y-direction.
     * Used by getWinding().
     */
    _getMonoCurves: function() {
        var monoCurves = this._monoCurves,
            last;

        // Insert curve values into a cached array
        function insertCurve(v) {
            var y0 = v[1],
                y1 = v[7],
                // Look at the slope of the line between the mono-curve's anchor
                // points with some tolerance to decide if it is horizontal.
                winding = Math.abs((y0 - y1) / (v[0] - v[6]))
                        < /*#=*/Numerical.GEOMETRIC_EPSILON
                    ? 0 // Horizontal
                    : y0 > y1
                        ? -1 // Decreasing
                        : 1, // Increasing
                curve = { values: v, winding: winding };
            monoCurves.push(curve);
            // Keep track of the last non-horizontal curve (with winding).
            if (winding)
                last = curve;
        }

        // Handle bezier curves. We need to chop them into smaller curves with
        // defined orientation, by solving the derivative curve for y extrema.
        function handleCurve(v) {
            // Filter out curves of zero length.
            // TODO: Do not filter this here.
            if (Curve.getLength(v) === 0)
                return;
            var y0 = v[1],
                y1 = v[3],
                y2 = v[5],
                y3 = v[7];
            if (Curve.isStraight(v)
                    || y0 >= y1 === y1 >= y2 && y1 >= y2 === y2 >= y3) {
                // Straight curves and curves with end and control points sorted
                // in y direction are guaranteed to be monotonic in y direction.
                insertCurve(v);
            } else {
                // Split the curve at y extrema, to get bezier curves with clear
                // orientation: Calculate the derivative and find its roots.
                var a = 3 * (y1 - y2) - y0 + y3,
                    b = 2 * (y0 + y2) - 4 * y1,
                    c = y1 - y0,
                    tMin = /*#=*/Numerical.CURVETIME_EPSILON,
                    tMax = 1 - tMin,
                    roots = [],
                    // Keep then range to 0 .. 1 (excluding) in the search for y
                    // extrema.
                    n = Numerical.solveQuadratic(a, b, c, roots, tMin, tMax);
                if (n < 1) {
                    insertCurve(v);
                } else {
                    roots.sort();
                    var t = roots[0],
                        parts = Curve.subdivide(v, t);
                    insertCurve(parts[0]);
                    if (n > 1) {
                        // If there are two extrema, renormalize t to the range
                        // of the second range and split again.
                        t = (roots[1] - t) / (1 - t);
                        // Since we already processed parts[0], we can override
                        // the parts array with the new pair now.
                        parts = Curve.subdivide(parts[1], t);
                        insertCurve(parts[0]);
                    }
                    insertCurve(parts[1]);
                }
            }
        }

        if (!monoCurves) {
            // Insert curves that are monotonic in y direction into cached array
            monoCurves = this._monoCurves = [];
            var curves = this.getCurves(),
                segments = this._segments;
            for (var i = 0, l = curves.length; i < l; i++)
                handleCurve(curves[i].getValues());
            // If the path is not closed, we need to join the end points with a
            // straight line, just like how filling open paths works.
            if (!this._closed && segments.length > 1) {
                var p1 = segments[segments.length - 1]._point,
                    p2 = segments[0]._point,
                    p1x = p1._x, p1y = p1._y,
                    p2x = p2._x, p2y = p2._y;
                handleCurve([p1x, p1y, p1x, p1y, p2x, p2y, p2x, p2y]);
            }
            if (monoCurves.length > 0) {
                // Add information about the last curve with non-zero winding,
                // as required in getWinding().
                monoCurves[0].last = last;
            }
        }
        return monoCurves;
    },

    /**
>>>>>>> aa48c7e6
     * Returns a point that is guaranteed to be inside the path.
     *
     * @bean
     * @type Point
     */
    getInteriorPoint: function() {
        var bounds = this.getBounds(),
            point = bounds.getCenter(true);
        if (!this.contains(point)) {
            // Since there is no guarantee that a poly-bezier path contains the
            // center of its bounding rectangle, we shoot a ray in x direction
            // and select a point between the first consecutive intersections of
            // the ray on the left.
            var curves = this.getCurves(),
                y = point.y,
                intercepts = [],
                monoCurves = [],
                roots = [],
                windingPrev = 0;
            // Get values for all y-monotone curves that intersect the ray at y.
            for (var i = 0, l = curves.length; i < l; i++) {
                var v = curves[i].getValues(),
                    o0 = v[1],
                    o1 = v[3],
                    o2 = v[5],
                    o3 = v[7];
                if ((o0 <= y || o1 <= y || o2 <= y || o3 <= y) &&
                    (o0 >= y || o1 >= y || o2 >= y || o3 >= y)) {
                    var monos = Curve.getMonoCurves(v);
                    for (var j = 0, m = monos.length; j < m; j++) {
                        var mono = monos[j],
                            mo0 = mono[1],
                            mo3 = mono[7];
                        if (y >= mo0 && y <= mo3 || y >= mo3 && y <= mo0) {
                            var winding = mo0 > mo3 ? 1 : mo0 < mo3 ? -1 : 0;
                            if (winding) {
                                monoCurves.push({
                                    values: mono,
                                    winding: winding
                                });
                                windingPrev = winding;
                            }
                        }
                    }
                }
            }
            // Fallback in case no non-horizontal curves were found.
            if (!monoCurves.length)
                return point;
            for (var i = 0, l = monoCurves.length; i < l; i++) {
                var entry = monoCurves[i],
                    v = entry.values,
                    winding = entry.winding,
                    x = y === v[1] ? v[0]
                        : y === v[7] ? v[6]
                        : Curve.solveCubic(v, 1, y, roots, 0, 1) === 1
                            ? Curve.getPoint(v, roots[0]).x
                            : (v[0] + v[6]) / 2;
                // if (y != v[1] || winding != windingPrev)
                    intercepts.push(x);
                windingPrev = winding;
            }
            intercepts.sort(function(a, b) {
                return a - b;
            });
            point.x = (intercepts[0] + intercepts[1]) / 2;
        }
        return point;
    }
});<|MERGE_RESOLUTION|>--- conflicted
+++ resolved
@@ -1020,111 +1020,6 @@
 
 Path.inject(/** @lends Path# */{
     /**
-<<<<<<< HEAD
-=======
-     * Private method that returns and caches all the curves in this Path,
-     * which are monotonically decreasing or increasing in the y-direction.
-     * Used by getWinding().
-     */
-    _getMonoCurves: function() {
-        var monoCurves = this._monoCurves,
-            last;
-
-        // Insert curve values into a cached array
-        function insertCurve(v) {
-            var y0 = v[1],
-                y1 = v[7],
-                // Look at the slope of the line between the mono-curve's anchor
-                // points with some tolerance to decide if it is horizontal.
-                winding = Math.abs((y0 - y1) / (v[0] - v[6]))
-                        < /*#=*/Numerical.GEOMETRIC_EPSILON
-                    ? 0 // Horizontal
-                    : y0 > y1
-                        ? -1 // Decreasing
-                        : 1, // Increasing
-                curve = { values: v, winding: winding };
-            monoCurves.push(curve);
-            // Keep track of the last non-horizontal curve (with winding).
-            if (winding)
-                last = curve;
-        }
-
-        // Handle bezier curves. We need to chop them into smaller curves with
-        // defined orientation, by solving the derivative curve for y extrema.
-        function handleCurve(v) {
-            // Filter out curves of zero length.
-            // TODO: Do not filter this here.
-            if (Curve.getLength(v) === 0)
-                return;
-            var y0 = v[1],
-                y1 = v[3],
-                y2 = v[5],
-                y3 = v[7];
-            if (Curve.isStraight(v)
-                    || y0 >= y1 === y1 >= y2 && y1 >= y2 === y2 >= y3) {
-                // Straight curves and curves with end and control points sorted
-                // in y direction are guaranteed to be monotonic in y direction.
-                insertCurve(v);
-            } else {
-                // Split the curve at y extrema, to get bezier curves with clear
-                // orientation: Calculate the derivative and find its roots.
-                var a = 3 * (y1 - y2) - y0 + y3,
-                    b = 2 * (y0 + y2) - 4 * y1,
-                    c = y1 - y0,
-                    tMin = /*#=*/Numerical.CURVETIME_EPSILON,
-                    tMax = 1 - tMin,
-                    roots = [],
-                    // Keep then range to 0 .. 1 (excluding) in the search for y
-                    // extrema.
-                    n = Numerical.solveQuadratic(a, b, c, roots, tMin, tMax);
-                if (n < 1) {
-                    insertCurve(v);
-                } else {
-                    roots.sort();
-                    var t = roots[0],
-                        parts = Curve.subdivide(v, t);
-                    insertCurve(parts[0]);
-                    if (n > 1) {
-                        // If there are two extrema, renormalize t to the range
-                        // of the second range and split again.
-                        t = (roots[1] - t) / (1 - t);
-                        // Since we already processed parts[0], we can override
-                        // the parts array with the new pair now.
-                        parts = Curve.subdivide(parts[1], t);
-                        insertCurve(parts[0]);
-                    }
-                    insertCurve(parts[1]);
-                }
-            }
-        }
-
-        if (!monoCurves) {
-            // Insert curves that are monotonic in y direction into cached array
-            monoCurves = this._monoCurves = [];
-            var curves = this.getCurves(),
-                segments = this._segments;
-            for (var i = 0, l = curves.length; i < l; i++)
-                handleCurve(curves[i].getValues());
-            // If the path is not closed, we need to join the end points with a
-            // straight line, just like how filling open paths works.
-            if (!this._closed && segments.length > 1) {
-                var p1 = segments[segments.length - 1]._point,
-                    p2 = segments[0]._point,
-                    p1x = p1._x, p1y = p1._y,
-                    p2x = p2._x, p2y = p2._y;
-                handleCurve([p1x, p1y, p1x, p1y, p2x, p2y, p2x, p2y]);
-            }
-            if (monoCurves.length > 0) {
-                // Add information about the last curve with non-zero winding,
-                // as required in getWinding().
-                monoCurves[0].last = last;
-            }
-        }
-        return monoCurves;
-    },
-
-    /**
->>>>>>> aa48c7e6
      * Returns a point that is guaranteed to be inside the path.
      *
      * @bean
