/*
 * Paper.js - The Swiss Army Knife of Vector Graphics Scripting.
 * http://paperjs.org/
 *
 * Copyright (c) 2011 - 2014, Juerg Lehni & Jonathan Puckey
 * http://scratchdisk.com/ & http://jonathanpuckey.com/
 *
 * Distributed under the MIT license. See LICENSE file for details.
 *
 * All rights reserved.
 */

/*
 * Boolean Geometric Path Operations
 *
 * This is mostly written for clarity and compatibility, not optimised for
 * performance, and has to be tested heavily for stability.
 *
 * Supported
 *  - Path and CompoundPath items
 *  - Boolean Union
 *  - Boolean Intersection
 *  - Boolean Subtraction
 *  - Resolving a self-intersecting Path
 *
 * Not supported yet
 *  - Boolean operations on self-intersecting Paths
 *  - Paths are clones of each other that ovelap exactly on top of each other!
 *
 * @author Harikrishnan Gopalakrishnan
 * http://hkrish.com/playground/paperjs/booleanStudy.html
 */

PathItem.inject(new function() {
    // Boolean operators return true if a curve with the given winding
    // contribution contributes to the final result or not. They are called
    // for each curve in the graph after curves in the operands are
    // split at intersections.
    function computeBoolean(path1, path2, operator, subtract) {
        // Creates a cloned version of the path that we can modify freely, with
        // its matrix applied to its geometry. Calls #reduce() to simplify
        // compound paths and remove empty curves, and #reorient() to make sure
        // all paths have correct winding direction.
        function preparePath(path) {
            return path.clone(false).reduce().reorient().transform(null, true);
        }

        // We do not modify the operands themselves
        // The result might not belong to the same type
        // i.e. subtraction(A:Path, B:Path):CompoundPath etc.
        var _path1 = preparePath(path1),
            _path2 = path2 && path1 !== path2 && preparePath(path2);
        // Do operator specific calculations before we begin
        // Make both paths at clockwise orientation, except when subtract = true
        // We need both paths at opposite orientation for subtraction.
        if (!_path1.isClockwise())
            _path1.reverse();
        if (_path2 && !(subtract ^ _path2.isClockwise()))
            _path2.reverse();
        // Split curves at intersections on both paths. Note that for self
        // intersection, _path2 will be null and getIntersections() handles it.
        splitPath(_path1.getIntersections(_path2, null, true));

        var chain = [],
            windings = [],
            lengths = [],
            segments = [],
            // Aggregate of all curves in both operands, monotonic in y
            monoCurves = [];

        function collect(paths) {
            for (var i = 0, l = paths.length; i < l; i++) {
                var path = paths[i];
                segments.push.apply(segments, path._segments);
                monoCurves.push.apply(monoCurves, path._getMonoCurves());
            }
        }

        // Collect all segments and monotonic curves
        collect(_path1._children || [_path1]);
        if (_path2)
            collect(_path2._children || [_path2]);
        // Propagate the winding contribution. Winding contribution of curves
        // does not change between two intersections.
        // First, sort all segments with an intersection to the beginning.
        segments.sort(function(a, b) {
            var _a = a._intersection,
                _b = b._intersection;
            return !_a && !_b || _a && _b ? 0 : _a ? -1 : 1;
        });
        for (var i = 0, l = segments.length; i < l; i++) {
            var segment = segments[i];
            if (segment._winding != null)
                continue;
            // Here we try to determine the most probable winding number
            // contribution for this curve-chain. Once we have enough confidence
            // in the winding contribution, we can propagate it until the
            // intersection or end of a curve chain.
            chain.length = windings.length = lengths.length = 0;
            var totalLength = 0,
                startSeg = segment;
            do {
                chain.push(segment);
                lengths.push(totalLength += segment.getCurve().getLength());
                segment = segment.getNext();
            } while (segment && !segment._intersection && segment !== startSeg);
            // Select the median winding of three random points along this curve
            // chain, as a representative winding number. The random selection
            // gives a better chance of returning a correct winding than equally
            // dividing the curve chain, with the same (amortised) time.
            for (var j = 0; j < 3; j++) {
                var length = totalLength * Math.random(),
                    amount = lengths.length,
                    k = 0;
                do {
                    if (lengths[k] >= length) {
                        if (k > 0)
                            length -= lengths[k - 1];
                        break;
                    }
                } while (++k < amount);
                var curve = chain[k].getCurve(),
                    point = curve.getPointAt(length),
                    hor = curve.isHorizontal(),
                    path = curve._path;
                if (path._parent instanceof CompoundPath)
                    path = path._parent;
                // While subtracting, we need to omit this curve if this
                // curve is contributing to the second operand and is outside
                // the first operand.
                windings[j] = subtract && _path2
                        && (path === _path1 && _path2._getWinding(point, hor)
                        || path === _path2 && !_path1._getWinding(point, hor))
                        ? 0
                        : getWinding(point, monoCurves, hor);
            }
            windings.sort();
            // Assign the median winding to the entire curve chain.
            var winding = windings[1];
            for (var j = chain.length - 1; j >= 0; j--)
                chain[j]._winding = winding;
        }
        // Trace closed contours and insert them into the result.
        var result = new CompoundPath();
        result.addChildren(tracePaths(segments, operator), true);
        // Delete the proxies
        _path1.remove();
        if (_path2)
            _path2.remove();
        // See if the CompoundPath can be reduced to just a simple Path.
        result = result.reduce();
        // Copy over the left-hand item's style and we're done.
        // TODO: Consider using Item#_clone() for this, but find a way to not
        // clone children / name (content).
        result.setStyle(path1._style);
        return result;
    }

    /**
     * Private method for splitting a PathItem at the given intersections.
     * The routine works for both self intersections and intersections
     * between PathItems.
     * @param {CurveLocation[]} intersections Array of CurveLocation objects
     */
    function splitPath(intersections) {
<<<<<<< HEAD
        var TOLERANCE = /*#=*/Numerical.TOLERANCE,
            linearHandles;
=======
        var tolerance = /*#=*/Numerical.TOLERANCE,
            linearSegments;
>>>>>>> 8ad067ec

        function resetLinear() {
            // Reset linear segments if they were part of a linear curve
            // and if we are done with the entire curve.
            for (var i = 0, l = linearHandles.length; i < l; i++)
                linearHandles[i].set(0, 0);
        }

        for (var i = intersections.length - 1, curve, prevLoc; i >= 0; i--) {
            var loc = intersections[i],
                t = loc._parameter;
            // Check if we are splitting same curve multiple times
            if (prevLoc && prevLoc._curve === loc._curve
                    // Avoid dividing with zero
                    && prevLoc._parameter > 0) {
                // Scale parameter after previous split.
                t /= prevLoc._parameter;
            } else {
                if (linearHandles)
                    resetLinear();
                curve = loc._curve;
                linearHandles = curve.isLinear() && [];
                if (linearHandles)
                    linearHandles.push(curve._segment1._handleOut,
                            curve._segment2._handleIn);
            }
            var newCurve,
                segment;
            // Split the curve at t, while ignoring linearity of curves
            if (newCurve = curve.divide(t, true, true)) {
                segment = newCurve._segment1;
                curve = newCurve.getPrevious();
                if (linearHandles)
                    linearHandles.push(segment._handleOut, segment._handleIn);
            } else {
                segment = t < tolerance
                    ? curve._segment1
                    : t > 1 - tolerance
                        ? curve._segment2
                        : curve.getPartLength(0, t) < curve.getPartLength(t, 1)
                            ? curve._segment1
                            : curve._segment2;
            }
            // Link the new segment with the intersection on the other curve
            segment._intersection = loc.getIntersection();
            loc._segment = segment;
            prevLoc = loc;
        }
        if (linearHandles)
            resetLinear();
    }

    /**
     * Private method that returns the winding contribution of the  given point
     * with respect to a given set of monotone curves.
     */
    function getWinding(point, curves, horizontal, testContains) {
        var tolerance = /*#=*/Numerical.TOLERANCE,
            tMax = 1 - tolerance,
            x = point.x,
            y = point.y,
            windLeft = 0,
            windRight = 0,
            roots = [],
<<<<<<< HEAD
            abs = Math.abs,
            tMin = TOLERANCE,
            tMax = 1 - TOLERANCE;
=======
            abs = Math.abs;
>>>>>>> 8ad067ec
        // Absolutely horizontal curves may return wrong results, since
        // the curves are monotonic in y direction and this is an
        // indeterminate state.
        if (horizontal) {
            var yTop = -Infinity,
                yBottom = Infinity,
                yBefore = y - tolerance,
                yAfter = y + tolerance;
            // Find the closest top and bottom intercepts for the same vertical
            // line.
            for (var i = 0, l = curves.length; i < l; i++) {
                var values = curves[i].values;
                if (Curve.solveCubic(values, 0, x, roots, 0, 1) > 0) {
                    for (var j = roots.length - 1; j >= 0; j--) {
                        var y0 = Curve.evaluate(values, roots[j], 0).y;
                        if (y0 < yBefore && y0 > yTop) {
                            yTop = y0;
                        } else if (y0 > yAfter && y0 < yBottom) {
                            yBottom = y0;
                        }
                    }
                }
            }
            // Shift the point lying on the horizontal curves by
            // half of closest top and bottom intercepts.
            yTop = (yTop + y) / 2;
            yBottom = (yBottom + y) / 2;
            if (yTop > -Infinity)
                windLeft = getWinding(new Point(x, yTop), curves);
            if (yBottom < Infinity)
                windRight = getWinding(new Point(x, yBottom), curves);
        } else {
            var xBefore = x - tolerance,
                xAfter = x + tolerance;
            // Find the winding number for right side of the curve, inclusive of
            // the curve itself, while tracing along its +-x direction.
            for (var i = 0, l = curves.length; i < l; i++) {
                var curve = curves[i],
                    values = curve.values,
                    winding = curve.winding,
                    next = curve.next,
                    lastT, lastX0;
                    // Since the curves are monotone in y direction, we can just
                    // compare the endpoints of the curve to determine if the
                    // ray from query point along +-x direction will intersect
                    // the monotone curve. Results in quite significant speedup.
                if (winding && (winding === 1
                        && y >= values[1] && y <= values[7]
                        || y >= values[7] && y <= values[1])
<<<<<<< HEAD
                    && Curve.solveCubic(values, 1, y, roots, 0, 1) === 1){
=======
                    && Curve.solveCubic(values, 1, y, roots, 0,
                        // If the next curve is horizontal, we have to include
                        // the end of this curve to make sure we won't miss an
                        // intercept.
                        !next.winding
                            && next.values[1] === y ? 1 : tMax) === 1) {
>>>>>>> 8ad067ec
                    var t = roots[0],
                        x0 = Curve.evaluate(values, t, 0).x,
                        slope = Curve.evaluate(values, t, 1).y;
                    // Due to numerical precision issues, two consecutive curves
                    // may register an intercept twice, at t = 1 and 0, if y is
                    // almost equal to one of the endpoints of the curves.
                    if (!(lastT && abs(lastX0 - x0) < TOLERANCE
                            && ((lastT <= tMin && t >= tMax)
                            || (t <= tMin && lastT >= tMax)))) {
                    // Take care of cases where the curve and the preceding
                    // curve merely touches the ray towards +-x direction, but
                    // proceeds to the same side of the ray. This essentially is
                    // not a crossing.
                    if (abs(slope) < tolerance && !Curve.isLinear(values)
                            || t < tolerance && slope * Curve.evaluate(
                                curve.previous.values, t, 1).y < 0) {
                        if (testContains && x0 >= xBefore && x0 <= xAfter) {
                            ++windLeft;
                            ++windRight;
                        }
                    } else if (x0 <= xBefore) {
                        windLeft += winding;
                    } else if (x0 >= xAfter) {
                        windRight += winding;
                    }
                }
                    lastT = t;
                    lastX0 = x0;
                }
            }
        }
        return Math.max(abs(windLeft), abs(windRight));
    }

    /**
     * Private method to trace closed contours from a set of segments according
     * to a set of constraints-winding contribution and a custom operator.
     *
     * @param {Segment[]} segments Array of 'seed' segments for tracing closed
     * contours
     * @param {Function} the operator function that receives as argument the
     * winding number contribution of a curve and returns a boolean value
     * indicating whether the curve should be  included in the final contour or
     * not
     * @return {Path[]} the contours traced
     */
    function tracePaths(segments, operator, selfOp) {
        // Choose a default operator which will return all contours
        operator = operator || function() {
            return true;
        };
        var paths = [],
            // Values for getTangentAt() that are almost 0 and 1.
            // TODO: Correctly support getTangentAt(0) / (1)?
            ZERO = 1e-3,
            ONE = 1 - 1e-3;
        for (var i = 0, seg, startSeg, l = segments.length; i < l; i++) {
            seg = startSeg = segments[i];
            if (seg._visited || !operator(seg._winding))
                continue;
            var path = new Path(Item.NO_INSERT),
                inter = seg._intersection,
                startInterSeg = inter && inter._segment,
                added = false, // Whether a first segment as added already
                dir = 1;
            do {
                var handleIn = dir > 0 ? seg._handleIn : seg._handleOut,
                    handleOut = dir > 0 ? seg._handleOut : seg._handleIn,
                    interSeg;
                // If the intersection segment is valid, try switching to
                // it, with an appropriate direction to continue traversal.
                // Else, stay on the same contour.
                if (added && (!operator(seg._winding) || selfOp)
                        && (inter = seg._intersection)
                        && (interSeg = inter._segment)
                        && interSeg !== startSeg) {
                    if (selfOp) {
                        // Switch to the intersection segment, if we are
                        // resolving self-Intersections.
                        seg._visited = interSeg._visited;
                        seg = interSeg;
                        dir = 1;
                    } else {
                        var c1 = seg.getCurve();
                        if (dir > 0)
                            c1 = c1.getPrevious();
                        var t1 = c1.getTangentAt(dir < 1 ? ZERO : ONE, true),
                            // Get both curves at the intersection (except the
                            // entry curves).
                            c4 = interSeg.getCurve(),
                            c3 = c4.getPrevious(),
                            // Calculate their winding values and tangents.
                            t3 = c3.getTangentAt(ONE, true),
                            t4 = c4.getTangentAt(ZERO, true),
                            // Cross product of the entry and exit tangent
                            // vectors at the intersection, will let us select
                            // the correct contour to traverse next.
                            w3 = t1.cross(t3),
                            w4 = t1.cross(t4);
                        if (w3 * w4 !== 0) {
                            // Do not attempt to switch contours if we aren't
                            // sure that there is a possible candidate.
                            var curve = w3 < w4 ? c3 : c4,
                                nextCurve = operator(curve._segment1._winding)
                                    ? curve
                                    : w3 < w4 ? c4 : c3,
                                nextSeg = nextCurve._segment1;
                            dir = nextCurve === c3 ? -1 : 1;
                            // If we didn't find a suitable direction for next
                            // contour to traverse, stay on the same contour.
                            if (nextSeg._visited && seg._path !== nextSeg._path
                                        || !operator(nextSeg._winding)) {
                                dir = 1;
                            } else {
                                // Switch to the intersection segment.
                                seg._visited = interSeg._visited;
                                seg = interSeg;
                                if (nextSeg._visited)
                                    dir = 1;
                            }
                        } else {
                            dir = 1;
                        }
                    }
                    handleOut = dir > 0 ? seg._handleOut : seg._handleIn;
                }
                // Add the current segment to the path, and mark the added
                // segment as visited.
                path.add(new Segment(seg._point, added && handleIn, handleOut));
                added = true;
                seg._visited = true;
                // Move to the next segment according to the traversal direction
                seg = dir > 0 ? seg.getNext() : seg. getPrevious();
            } while (seg && !seg._visited
                    && seg !== startSeg && seg !== startInterSeg
                    && (seg._intersection || operator(seg._winding)));
            // Finish with closing the paths if necessary, correctly linking up
            // curves etc.
            if (seg && (seg === startSeg || seg === startInterSeg)) {
                path.firstSegment.setHandleIn((seg === startInterSeg
                        ? startInterSeg : seg)._handleIn);
                path.setClosed(true);
            } else {
                path.lastSegment._handleOut.set(0, 0);
            }
            // Add the path to the result, while avoiding stray segments and
            // incomplete paths. The amount of segments for valid paths depend
            // on their geometry:
            // - Closed paths with only straight lines (polygons) need more than
            //   two segments.
            // - Closed paths with curves can consist of only one segment.
            // - Open paths need at least two segments.
            if (path._segments.length >
                    (path._closed ? path.isPolygon() ? 2 : 0 : 1))
                paths.push(path);
        }
        return paths;
    }

    return /** @lends PathItem# */{
        /**
         * Returns the winding contribution of the given point with respect to
         * this PathItem.
         *
         * @param {Point} point the location for which to determine the winding
         * direction
         * @param {Boolean} horizontal whether we need to consider this point as
         * part of a horizontal curve
         * @param {Boolean} testContains whether we need to consider this point
         * as part of stationary points on the curve itself, used when checking
         * the winding about a point.
         * @return {Number} the winding number
         */
        _getWinding: function(point, horizontal, testContains) {
            return getWinding(point, this._getMonoCurves(),
                    horizontal, testContains);
        },

        /**
         * {@grouptitle Boolean Path Operations}
         *
         * Merges the geometry of the specified path from this path's
         * geometry and returns the result as a new path item.
         *
         * @param {PathItem} path the path to unite with
         * @return {PathItem} the resulting path item
         */
        unite: function(path) {
            return computeBoolean(this, path, function(w) {
                return w === 1 || w === 0;
            }, false);
        },

        /**
         * Intersects the geometry of the specified path with this path's
         * geometry and returns the result as a new path item.
         *
         * @param {PathItem} path the path to intersect with
         * @return {PathItem} the resulting path item
         */
        intersect: function(path) {
            return computeBoolean(this, path, function(w) {
                return w === 2;
            }, false);
        },

        /**
         * Subtracts the geometry of the specified path from this path's
         * geometry and returns the result as a new path item.
         *
         * @param {PathItem} path the path to subtract
         * @return {PathItem} the resulting path item
         */
        subtract: function(path) {
            return computeBoolean(this, path, function(w) {
                return w === 1;
            }, true);
        },

        // Compound boolean operators combine the basic boolean operations such
        // as union, intersection, subtract etc.
        /**
         * Excludes the intersection of the geometry of the specified path with
         * this path's geometry and returns the result as a new group item.
         *
         * @param {PathItem} path the path to exclude the intersection of
         * @return {Group} the resulting group item
         */
        exclude: function(path) {
            return new Group([this.subtract(path), path.subtract(this)]);
        },

        /**
         * Splits the geometry of this path along the geometry of the specified
         * path returns the result as a new group item.
         *
         * @param {PathItem} path the path to divide by
         * @return {Group} the resulting group item
         */
        divide: function(path) {
            return new Group([this.subtract(path), this.intersect(path)]);
        }
    };
});

Path.inject(/** @lends Path# */{
    /**
     * Private method that returns and caches all the curves in this Path, which
     * are monotonically decreasing or increasing in the y-direction.
     * Used by getWinding().
     */
    _getMonoCurves: function() {
        var monoCurves = this._monoCurves,
            prevCurve;

        // Insert curve values into a cached array
        function insertCurve(v) {
            var y0 = v[1],
                y1 = v[7],
                curve = {
                    values: v,
                    winding: y0 === y1
                        ? 0 // Horizontal
                        : y0 > y1
                            ? -1 // Decreasing
                            : 1, // Increasing
                    // Add a reference to neighboring curves.
                    previous: prevCurve,
                    next: null // Always set it for hidden class optimization.
                };
            if (prevCurve)
                prevCurve.next = curve;
            monoCurves.push(curve);
            prevCurve = curve;
        }

        // Handle bezier curves. We need to chop them into smaller curves  with
        // defined orientation, by solving the derivative curve for y extrema.
        function handleCurve(v) {
            // Filter out curves of zero length.
            // TODO: Do not filter this here.
            if (Curve.getLength(v) === 0)
                return;
            var y0 = v[1],
                y1 = v[3],
                y2 = v[5],
                y3 = v[7];
            if (Curve.isLinear(v)) {
                // Handling linear curves is easy.
                insertCurve(v);
            } else {
                // Split the curve at y extrema, to get bezier curves with clear
                // orientation: Calculate the derivative and find its roots.
                var a = 3 * (y1 - y2) - y0 + y3,
                    b = 2 * (y0 + y2) - 4 * y1,
                    c = y1 - y0,
                    tolerance = /*#=*/Numerical.TOLERANCE,
                    roots = [];
                // Keep then range to 0 .. 1 (excluding) in the search for y
                // extrema.
                var count = Numerical.solveQuadratic(a, b, c, roots, tolerance,
                        1 - tolerance);
                if (count === 0) {
                    insertCurve(v);
                } else {
                    roots.sort();
                    var t = roots[0],
                        parts = Curve.subdivide(v, t);
                    insertCurve(parts[0]);
                    if (count > 1) {
                        // If there are two extrema, renormalize t to the range
                        // of the second range and split again.
                        t = (roots[1] - t) / (1 - t);
                        // Since we already processed parts[0], we can override
                        // the parts array with the new pair now.
                        parts = Curve.subdivide(parts[1], t);
                        insertCurve(parts[0]);
                    }
                    insertCurve(parts[1]);
                }
            }
        }

        if (!monoCurves) {
            // Insert curves that are monotonic in y direction into cached array
            monoCurves = this._monoCurves = [];
            var curves = this.getCurves(),
                segments = this._segments;
            for (var i = 0, l = curves.length; i < l; i++)
                handleCurve(curves[i].getValues());
            // If the path is not closed, we need to join the end points with a
            // straight line, just like how filling open paths works.
            if (!this._closed && segments.length > 1) {
                var p1 = segments[segments.length - 1]._point,
                    p2 = segments[0]._point,
                    p1x = p1._x, p1y = p1._y,
                    p2x = p2._x, p2y = p2._y;
                handleCurve([p1x, p1y, p1x, p1y, p2x, p2y, p2x, p2y]);
            }
            if (monoCurves.length > 0) {
                // Link first and last curves
                var first = monoCurves[0],
                    last = monoCurves[monoCurves.length - 1];
                first.previous = last;
                last.next = first;
            }
        }
        return monoCurves;
    },

    /**
     * Returns a point that is guaranteed to be inside the path.
     *
     * @type Point
     * @bean
     */
    getInteriorPoint: function() {
        var bounds = this.getBounds(),
            point = bounds.getCenter(true);
        if (!this.contains(point)) {
            // Since there is no guarantee that a poly-bezier path contains
            // the center of its bounding rectangle, we shoot a ray in
            // +x direction from the center and select a point between
            // consecutive intersections of the ray
            var curves = this._getMonoCurves(),
                roots = [],
                y = point.y,
                xIntercepts = [];
            for (var i = 0, l = curves.length; i < l; i++) {
                var values = curves[i].values;
                if ((curves[i].winding === 1
                        && y >= values[1] && y <= values[7]
                        || y >= values[7] && y <= values[1])
                        && Curve.solveCubic(values, 1, y, roots, 0, 1) > 0) {
                    for (var j = roots.length - 1; j >= 0; j--)
                        xIntercepts.push(Curve.evaluate(values, roots[j], 0).x);
                }
                if (xIntercepts.length > 1)
                    break;
            }
            point.x = (xIntercepts[0] + xIntercepts[1]) / 2;
        }
        return point;
    },

    reorient: function() {
        // Paths that are not part of compound paths should never be counter-
        // clockwise for boolean operations.
        this.setClockwise(true);
        return this;
    }
});

CompoundPath.inject(/** @lends CompoundPath# */{
    /**
     * Private method that returns all the curves in this CompoundPath, which
     * are monotonically decreasing or increasing in the 'y' direction.
     * Used by getWinding().
     */
    _getMonoCurves: function() {
        var children = this._children,
            monoCurves = [];
        for (var i = 0, l = children.length; i < l; i++)
            monoCurves.push.apply(monoCurves, children[i]._getMonoCurves());
        return monoCurves;
    },

    /*
     * Fixes the orientation of a CompoundPath's child paths by first ordering
     * them according to their area, and then making sure that all children are
     * of different winding direction than the first child, except for when
     * some individual contours are disjoint, i.e. islands, they are reoriented
     * so that:
     * - The holes have opposite winding direction.
     * - Islands have to have the same winding direction as the first child.
     */
    // NOTE: Does NOT handle self-intersecting CompoundPaths.
    reorient: function() {
        var children = this.removeChildren().sort(function(a, b) {
            return b.getBounds().getArea() - a.getBounds().getArea();
        });
        this.addChildren(children);
        var clockwise = children[0].isClockwise();
        for (var i = 1, l = children.length; i < l; i++) { // Skip first child
            var point = children[i].getInteriorPoint(),
                counters = 0;
            for (var j = i - 1; j >= 0; j--) {
                if (children[j].contains(point))
                    counters++;
            }
            children[i].setClockwise(counters % 2 === 0 && clockwise);
        }
        return this;
    }
});<|MERGE_RESOLUTION|>--- conflicted
+++ resolved
@@ -163,13 +163,8 @@
      * @param {CurveLocation[]} intersections Array of CurveLocation objects
      */
     function splitPath(intersections) {
-<<<<<<< HEAD
-        var TOLERANCE = /*#=*/Numerical.TOLERANCE,
+        var tolerance = /*#=*/Numerical.TOLERANCE,
             linearHandles;
-=======
-        var tolerance = /*#=*/Numerical.TOLERANCE,
-            linearSegments;
->>>>>>> 8ad067ec
 
         function resetLinear() {
             // Reset linear segments if they were part of a linear curve
@@ -228,19 +223,14 @@
      */
     function getWinding(point, curves, horizontal, testContains) {
         var tolerance = /*#=*/Numerical.TOLERANCE,
+            tMin = tolerance,
             tMax = 1 - tolerance,
             x = point.x,
             y = point.y,
             windLeft = 0,
             windRight = 0,
             roots = [],
-<<<<<<< HEAD
-            abs = Math.abs,
-            tMin = TOLERANCE,
-            tMax = 1 - TOLERANCE;
-=======
             abs = Math.abs;
->>>>>>> 8ad067ec
         // Absolutely horizontal curves may return wrong results, since
         // the curves are monotonic in y direction and this is an
         // indeterminate state.
@@ -290,23 +280,14 @@
                 if (winding && (winding === 1
                         && y >= values[1] && y <= values[7]
                         || y >= values[7] && y <= values[1])
-<<<<<<< HEAD
                     && Curve.solveCubic(values, 1, y, roots, 0, 1) === 1){
-=======
-                    && Curve.solveCubic(values, 1, y, roots, 0,
-                        // If the next curve is horizontal, we have to include
-                        // the end of this curve to make sure we won't miss an
-                        // intercept.
-                        !next.winding
-                            && next.values[1] === y ? 1 : tMax) === 1) {
->>>>>>> 8ad067ec
                     var t = roots[0],
                         x0 = Curve.evaluate(values, t, 0).x,
                         slope = Curve.evaluate(values, t, 1).y;
                     // Due to numerical precision issues, two consecutive curves
                     // may register an intercept twice, at t = 1 and 0, if y is
                     // almost equal to one of the endpoints of the curves.
-                    if (!(lastT && abs(lastX0 - x0) < TOLERANCE
+                    if (!(lastT && abs(lastX0 - x0) < tolerance
                             && ((lastT <= tMin && t >= tMax)
                             || (t <= tMin && lastT >= tMax)))) {
                     // Take care of cases where the curve and the preceding
