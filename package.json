{
<<<<<<< HEAD
  "name": "paper-polymagine",
  "version": "0.925.2",
  "description": "The Swiss Army Knife of Vector Graphics Scripting, customized by Polymagine",
=======
  "name": "paper",
  "version": "0.10.2",
  "description": "The Swiss Army Knife of Vector Graphics Scripting",
>>>>>>> d54e1f5b
  "license": "MIT",
  "homepage": "http://paperjs.org",
  "repository": {
    "type": "git",
    "url": "git://github.com/paperjs/paper.js"
  },
  "bugs": "https://github.com/paperjs/paper.js/issues",
  "contributors": [
    "Jürg Lehni <juerg@scratchdisk.com> (http://scratchdisk.com)",
    "Jonathan Puckey <jonathan@studiomoniker.com> (http://studiomoniker.com)"
  ],
  "main": "dist/paper-full.js",
  "scripts": {
    "prepublish": "gulp build minify docs",
    "precommit": "gulp jshint",
    "prepush": "gulp test",
    "build": "gulp build",
    "dist": "gulp dist",
    "zip": "gulp zip",
    "docs": "gulp docs",
    "load": "gulp load",
    "jshint": "gulp jshint",
    "test": "gulp test"
  },
  "files": [
    "AUTHORS.md",
    "dist/",
    "examples/",
    "LICENSE.txt",
    "README.md"
  ],
  "engines": {
    "node": ">=4.0.0 <7.0.0"
  },
  "dependencies": {
<<<<<<< HEAD
    "jsdom": ">=3.1.2 <8.x",
    "request": "~2.61.0"
=======
    "jsdom": "^9.4.0",
    "source-map-support": "^0.4.0"
>>>>>>> d54e1f5b
  },
  "optionalDependencies": {
    "canvas": "^1.3.5"
  },
  "devDependencies": {
    "acorn": "~0.5.0",
    "del": "^2.2.1",
    "extend": "^3.0.0",
    "gulp": "^3.9.1",
    "gulp-bump": "^2.2.0",
    "gulp-cached": "^1.1.0",
    "gulp-git-streamed": "^1.8.0",
    "gulp-jshint": "^2.0.0",
    "gulp-prepro": "^2.4.0",
    "gulp-qunits": "^2.1.0",
    "gulp-rename": "^1.2.2",
    "gulp-shell": "^0.5.2",
    "gulp-symlink": "^2.1.4",
    "gulp-uglify": "^1.5.4",
    "gulp-uncomment": "^0.3.0",
    "gulp-util": "^3.0.7",
    "gulp-webserver": "^0.9.1",
    "gulp-whitespace": "^0.1.0",
    "gulp-zip": "^3.2.0",
    "husky": "^0.11.4",
    "jshint": "^2.9.2",
    "jshint-summary": "^0.4.0",
    "merge-stream": "^1.0.0",
    "prepro": "^2.4.0",
    "qunitjs": "^1.23.0",
    "require-dir": "^0.3.0",
    "resemblejs": "^2.2.1",
    "run-sequence": "^1.2.2",
    "stats.js": "0.16.0",
    "straps": "^1.9.0"
  },
  "browser": {
    "canvas": false,
    "jsdom": false,
    "source-map-support": false,
    "./dist/node/window.js": false,
    "./dist/node/extend.js": false
  },
  "keywords": [
    "vector",
    "graphic",
    "graphics",
    "2d",
    "geometry",
    "bezier",
    "curve",
    "curves",
    "path",
    "paths",
    "canvas",
    "svg",
    "paper",
    "paper.js"
  ]
}<|MERGE_RESOLUTION|>--- conflicted
+++ resolved
@@ -1,13 +1,7 @@
 {
-<<<<<<< HEAD
   "name": "paper-polymagine",
-  "version": "0.925.2",
+  "version": "0.1002.0",
   "description": "The Swiss Army Knife of Vector Graphics Scripting, customized by Polymagine",
-=======
-  "name": "paper",
-  "version": "0.10.2",
-  "description": "The Swiss Army Knife of Vector Graphics Scripting",
->>>>>>> d54e1f5b
   "license": "MIT",
   "homepage": "http://paperjs.org",
   "repository": {
@@ -43,13 +37,8 @@
     "node": ">=4.0.0 <7.0.0"
   },
   "dependencies": {
-<<<<<<< HEAD
-    "jsdom": ">=3.1.2 <8.x",
-    "request": "~2.61.0"
-=======
     "jsdom": "^9.4.0",
     "source-map-support": "^0.4.0"
->>>>>>> d54e1f5b
   },
   "optionalDependencies": {
     "canvas": "^1.3.5"
