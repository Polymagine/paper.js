{
  "name": "paper",
  "version": "0.9.22",
  "description": "The Swiss Army Knife of Vector Graphics Scripting",
  "license": "MIT",
  "homepage": "http://paperjs.org",
  "repository": {
    "type": "git",
    "url": "git://github.com/paperjs/paper.js"
  },
  "contributors": [
    "Jürg Lehni <juerg@scratchdisk.com> (http://scratchdisk.com)",
    "Jonathan Puckey <jonathan@studiomoniker.com> (http://studiomoniker.com)"
  ],
  "main": "dist/paper-node.js",
  "browser": "dist/paper-full.js",
  "files": [
    "AUTHORS.md",
<<<<<<< HEAD
    "dist/paper-node.js",
    "dist/paper-full.js",
    "dist/paper-core.js",
=======
    "dist/",
>>>>>>> a240d1a0
    "examples/Node.js",
    "LICENSE.txt",
    "README.md"
  ],
  "engines": {
    "node": ">= 0.4.0"
  },
  "dependencies": {
    "canvas": "~1.2.1",
    "jsdom": "~3.1.2",
    "request": "~2.53.0"
  },
  "devDependencies": {
    "uglify-js": "~2.4.16",
    "prepro": "~0.8.3"
  },
  "keywords": [
    "vector",
    "graphic",
    "graphics",
    "2d",
    "geometry",
    "bezier",
    "curve",
    "curves",
    "path",
    "paths",
    "canvas",
    "svg",
    "paper",
    "paper.js"
  ]
}<|MERGE_RESOLUTION|>--- conflicted
+++ resolved
@@ -16,13 +16,7 @@
   "browser": "dist/paper-full.js",
   "files": [
     "AUTHORS.md",
-<<<<<<< HEAD
-    "dist/paper-node.js",
-    "dist/paper-full.js",
-    "dist/paper-core.js",
-=======
     "dist/",
->>>>>>> a240d1a0
     "examples/Node.js",
     "LICENSE.txt",
     "README.md"
